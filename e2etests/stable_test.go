package e2etests

import (
	_ "embed"
	"testing"
)

// based on https://github.com/mxstbr/markdown-test-file
//
//go:embed markdowntest.md
var testMarkdown string

func testStable(t *testing.T) {
	tcs := []testCase{
		{
			name: "connected_container",
			script: `a.b -> c.d -> f.h.g
`,
		},
		{
			name: "circular_dependency",
			script: `a -> b -> c -> b -> a
`,
		},
		{
			name: "all_shapes",
			script: `
rectangle: {shape: "rectangle"}
square: {shape: "square"}
page: {shape: "page"}
parallelogram: {shape: "parallelogram"}
document: {shape: "document"}
cylinder: {shape: "cylinder"}
queue: {shape: "queue"}
package: {shape: "package"}
step: {shape: "step"}
callout: {shape: "callout"}
stored_data: {shape: "stored_data"}
person: {shape: "person"}
diamond: {shape: "diamond"}
oval: {shape: "oval"}
circle: {shape: "circle"}
hexagon: {shape: "hexagon"}
cloud: {shape: "cloud"}

rectangle -> square -> page
parallelogram -> document -> cylinder
queue -> package -> step
callout -> stored_data -> person
diamond -> oval -> circle
hexagon -> cloud
`,
		},
		{
			name: "all_shapes_multiple",
			script: `
rectangle: {shape: "rectangle"}
square: {shape: "square"}
page: {shape: "page"}
parallelogram: {shape: "parallelogram"}
document: {shape: "document"}
cylinder: {shape: "cylinder"}
queue: {shape: "queue"}
package: {shape: "package"}
step: {shape: "step"}
callout: {shape: "callout"}
stored_data: {shape: "stored_data"}
person: {shape: "person"}
diamond: {shape: "diamond"}
oval: {shape: "oval"}
circle: {shape: "circle"}
hexagon: {shape: "hexagon"}
cloud: {shape: "cloud"}

rectangle -> square -> page
parallelogram -> document -> cylinder
queue -> package -> step
callout -> stored_data -> person
diamond -> oval -> circle
hexagon -> cloud

rectangle.multiple: true
square.multiple: true
page.multiple: true
parallelogram.multiple: true
document.multiple: true
cylinder.multiple: true
queue.multiple: true
package.multiple: true
step.multiple: true
callout.multiple: true
stored_data.multiple: true
person.multiple: true
diamond.multiple: true
oval.multiple: true
circle.multiple: true
hexagon.multiple: true
cloud.multiple: true
`,
		},
		{
			name: "all_shapes_shadow",
			script: `
rectangle: {shape: "rectangle"}
square: {shape: "square"}
page: {shape: "page"}
parallelogram: {shape: "parallelogram"}
document: {shape: "document"}
cylinder: {shape: "cylinder"}
queue: {shape: "queue"}
package: {shape: "package"}
step: {shape: "step"}
callout: {shape: "callout"}
stored_data: {shape: "stored_data"}
person: {shape: "person"}
diamond: {shape: "diamond"}
oval: {shape: "oval"}
circle: {shape: "circle"}
hexagon: {shape: "hexagon"}
cloud: {shape: "cloud"}

rectangle -> square -> page
parallelogram -> document -> cylinder
queue -> package -> step
callout -> stored_data -> person
diamond -> oval -> circle
hexagon -> cloud

rectangle.shadow: true
square.shadow: true
page.shadow: true
parallelogram.shadow: true
document.shadow: true
cylinder.shadow: true
queue.shadow: true
package.shadow: true
step.shadow: true
callout.shadow: true
stored_data.shadow: true
person.shadow: true
diamond.shadow: true
oval.shadow: true
circle.shadow: true
hexagon.shadow: true
cloud.shadow: true
`,
		},
		{
			name: "square_3d",
			script: `
rectangle: {shape: "rectangle"}
square: {shape: "square"}

rectangle -> square

rectangle.3d: true
square.3d: true
`,
		},
		{
			name: "container_edges",
			script: `a -> g.b -> d.h.c
d -> g.e -> f -> g -> d.h
`,
		},
		{
			name: "one_three_one_container",
			script: `top.start -> a
top.start -> b
top.start -> c
a -> bottom.end
b -> bottom.end
c -> bottom.end
`,
		},
		{
			name: "straight_hierarchy_container",
			script: `a
c
b

l1: {
	b
	a
	c
}

b -> l1.b
a -> l1.a
c -> l1.c

l2c1: {
	a
}
l1.a -> l2c1.a

l2c3: {
	c
}
l1.c -> l2c3.c

l2c2: {
	b
}
l1.b -> l2c2.b

l3c1: {
	a
	b
}
l2c1.a -> l3c1.a
l2c2.b -> l3c1.b

l3c2: {
	c
}
l2c3.c -> l3c2.c

l4: {
	c1: {
		a
	}
	c2: {
		b
	}
	c3: {
		c
	}
}
l3c1.a -> l4.c1.a
l3c1.b -> l4.c2.b
l3c2.c -> l4.c3.c`,
		},
		{
			name: "different_subgraphs",
			script: `a -> tree
a -> and
a -> nodes
and -> some
tree -> more
tree -> many

then -> here
here -> you
have -> hierarchy
then -> hierarchy

finally -> another
another -> of
nesting -> trees
finally -> trees
finally: {
	a -> tree
	inside -> a
	tree -> hierarchy
	a -> root
}`,
		},
		{
			name: "binary_tree",
			script: `a -> b
a -> c
b -> d
b -> e
c -> f
c -> g
d -> h
d -> i
e -> j
e -> k
f -> l
f -> m
g -> n
g -> o`,
		},
		{
			name: "dense",
			script: `
a-> b
c -> b
d-> e
f-> e
b-> f
b-> g
g-> f
b-> h
b-> i
b-> d
j-> c
j-> a
b-> j
i-> k
d-> l
l-> e
m-> l
m-> n
n-> i
d-> n
f-> n
b-> o
p-> l
e-> q`,
		},
		{
			name: "multiple_trees",
			script: `
a-> b
a-> c
a-> d
a-> e
a-> f
g-> a
a-> h
i-> b
j-> b
k-> g
l-> g
c-> m
c-> n
d-> o
d-> p
e-> q
e-> r
p-> s
f-> t
f-> u
v-> h
w-> h
`,
		},
		{
			name: "one_container_loop",
			script: `
a.b-> c
d-> c
e-> c
f-> d
a-> e
g-> f
a.h-> g
`,
		},
		{
			name: "large_arch",
			script: `
a
b
c
d
e
f
g
h
i
i.j
i.j.k
i.j.l
i.m
i.n
i.o
i.o.p
q
r
r.s
r.s.t
r.s.u.v
r.s.w
r.s.x
r.s.y
r.z
r.aa
r.bb
r.bb.cc
r.bb.dd
r.ee
r.ff
r.gg

i.j.k-> i.m
i.j.l-> i.o.p
q-> i.m
i.m-> q
i.n-> q
i.m-> c
i.m-> d
i.m-> g
i.m-> f
d-> e
r.s.x-> r.s.t
r.s.x-> r.s.w
r.gg-> r.s.t
r.s.u.v-> r.z
r.aa-> r.s.t
r.s.w-> i.m
r.s.t-> g
r.s.t-> h
r.ee -> r.ff
`,
		},
		{
			name: "n22_e32",
			script: `
a-> b
c-> a
d-> a
d-> b
d-> e
e-> f
f-> b
c-> f
g-> c
g-> h
h-> i
i-> j
j-> k
k-> e
j-> f
l-> m
n-> l
n-> l
n-> m
n-> o
o-> p
p-> m
n-> p
q-> n
q-> r
r-> s
s-> t
t-> u
u-> o
t-> p
c-> t
s-> a
u-> a
`,
		},
		{
			name: "chaos1",
			script: `
aaa: {
	bbb.shape: callout
}
aaa.ccc -- aaa
(aaa.ccc -- aaa)[0]: '111'
ddd.shape: cylinder
eee.shape: document
eee <- aaa.ccc
(eee <- aaa.ccc)[0]: '222'
`,
		},
		{
			name: "chaos2",
			script: `
aa: {
	bb: {
		cc:  {
			dd: {
				shape: rectangle
				ee: {shape: text}
				ff
			}
			gg: {shape: text}
			hh
			dd.ee -- gg: '11'
			gg -- hh: '22'
		}
		ii: {
			shape: package
			jj: {shape: diamond}
		}
		ii -> cc.dd
		kk: {shape: circle}
	}
	ll
	mm: {shape: cylinder}
	ll <-> bb: '33'
	mm -> bb.cc: '44'
	mm->ll
	mm <-> bb: '55'
	ll <-> bb.cc.gg
	mm <- bb.ii: '66'
	bb.cc <- ll: '77'
	nn: {shape: text}
	oo
	bb.ii <-> ll: '88'
}
			`,
		},
		{
			name: "us_map",
			script: `
AL -- FL -- GA -- MS -- TN
AK
AZ -- CA -- NV -- NM -- UT
AR -- LA -- MS -- MO -- OK -- TN -- TX
CA -- NV -- OR
CO -- KS -- NE -- NM -- OK -- UT -- WY
CT -- MA -- NY -- RI
DE -- MD -- NJ -- PA
FL -- GA
GA -- NC -- SC -- TN
HI
ID -- MT -- NV -- OR -- UT -- WA -- WY
IL -- IN -- IA -- MI -- KY -- MO -- WI
IN -- KY -- MI -- OH
IA -- MN -- MO -- NE -- SD -- WI
KS -- MO -- NE -- OK
KY -- MO -- OH -- TN -- VA -- WV
LA -- MS -- TX
ME -- NH
MD -- PA -- VA -- WV
MA -- NH -- NY -- RI -- VT
MI -- MN -- OH -- WI
MN -- ND -- SD -- WI
MS -- TN
MO -- NE -- OK -- TN
MT -- ND -- SD -- WY
NE -- SD -- WY
NV -- OR -- UT
NH -- VT
NJ -- NY -- PA
NM -- OK -- TX
NY -- PA -- RI -- VT
NC -- SC -- TN -- VA
ND -- SD
OH -- PA -- WV
OK -- TX
OR -- WA
PA -- WV
SD -- WY
TN -- VA
UT -- WY
VA -- WV
`,
		},
		{
			name: "investigate",
			script: `
aa.shape: step
bb.shape: step
cc.shape: step
aa -- bb -- cc

aa -> dd.ee: 1
bb -> ff.gg: 2
cc -> dd.hh: 3

dd.ee.shape: diamond
dd.ee -> ii

ii -- jj -> kk

ll.mm.shape: circle
ff.mm.shape: circle
kk -> ff.mm: 4
ff.mm -> ll.mm: 5
ll.mm -> nn.oo: 6

ff.gg.shape: diamond
ff.gg -> ff.pp -> ll.qq -> ll.rr

dd.hh.shape: diamond
dd.hh -> ss.tt -> uu.vv

kk -> ww
uu.vv -> ww
ww -> rm

ww: {
	shape: queue
	icon: https://icons.terrastruct.com/essentials/time.svg
}

rm -> nn.xx
ll.rr -> yy.zz

rm -> yy.zz
yy.zz.shape: queue
yy.zz.icon: https://icons.terrastruct.com/essentials/time.svg

yy.zz -> yy.ab -> nn.ac -> ad

ad.style.fill: red
ad.shape: parallelogram

nn.shape: cylinder

ww -> ff.gg
`,
		},
		{
			name:   "multiline_text",
			script: `hey: this\ngoes\nmultiple lines`,
		},
		{
			name: "markdown",
			script: `hey: |md
# Every frustum longs to be a cone

- A continuing flow of paper is sufficient to continue the flow of paper
- Please remain calm, it's no use both of us being hysterical at the same time
- Visits always give pleasure: if not on arrival, then on the departure

*Festivity Level 1*: Your guests are chatting amiably with each other.
|

x -> hey -> y
`,
		},
		{
			name: "child_parent_edges",
			script: `a.b -> a
a.b -> a.b.c
a.b.c.d -> a.b`,
		},
		{
			name: "lone_h1",
			script: mdTestScript(`
# Markdown: Syntax
`),
		},
		// newlines should be ignored here in md text measurement
		{
			name: "p",
			script: mdTestScript(`
A paragraph is simply one or more consecutive lines of text, separated
by one or more blank lines. (A blank line is any line that looks like a
blank line -- a line containing nothing but spaces or tabs is considered
blank.) Normal paragraphs should not be indented with spaces or tabs.
`),
		},
		{
			name: "li1",
			script: mdTestScript(`
- [Overview](#overview)
  - [Philosophy](#philosophy)
  - [Inline HTML](#html)
    - [Automatic Escaping for Special Characters](#autoescape)
`),
		},
		{
			name: "li2",
			script: mdTestScript(`
- [Overview](#overview) ok _this is all measured_
	- [Philosophy](#philosophy)
	- [Inline HTML](#html)
`),
		},
		{
			name: "li3",
			script: mdTestScript(`
- [Overview](#overview)
  - [Philosophy](#philosophy)
  - [Inline HTML](#html)
  - [Automatic Escaping for Special Characters](#autoescape)
- [Block Elements](#block)
  - [Paragraphs and Line Breaks](#p)
  - [Headers](#header)
  - [Blockquotes](#blockquote)
  - [Lists](#list)
  - [Code Blocks](#precode)
  - [Horizontal Rules](#hr)
- [Span Elements](#span)
  - [Links](#link)
  - [Emphasis](#em)
  - [Code](#code)
  - [Images](#img)
- [Miscellaneous](#misc)
  - [Backslash Escapes](#backslash)
  - [Automatic Links](#autolink)
`),
		},
		{
			name: "li4",
			script: mdTestScript(`
List items may consist of multiple paragraphs. Each subsequent
paragraph in a list item must be indented by either 4 spaces
or one tab:

1.  This is a list item with two paragraphs. Lorem ipsum dolor
    sit amet, consectetuer adipiscing elit. Aliquam hendrerit
    mi posuere lectus.

    Vestibulum enim wisi, viverra nec, fringilla in, laoreet
    vitae, risus. Donec sit amet nisl. Aliquam semper ipsum
    sit amet velit.

2.  Suspendisse id sem consectetuer libero luctus adipiscing.

It looks nice if you indent every line of the subsequent
paragraphs, but here again, Markdown will allow you to be
lazy:

- This is a list item with two paragraphs.

      This is the second paragraph in the list item. You're

  only required to indent the first line. Lorem ipsum dolor
  sit amet, consectetuer adipiscing elit.

- Another item in the same list.
`),
		},
		{
			name: "hr",
			script: mdTestScript(`
**Note:** This document is itself written using Markdown; you
can [see the source for it by adding '.text' to the URL](/projects/markdown/syntax.text).

---

## Overview
`),
		},
		{
			name: "pre",
			script: mdTestScript(`
Here is an example of AppleScript:

    tell application "Foo"
        beep
    end tell

A code block continues until it reaches a line that is not indented
(or the end of the article).
`),
		},
		{
			name:   "giant_markdown_test",
			script: mdTestScript(testMarkdown),
		},
		{
			name: "code_snippet",
			script: `hey: |go
// RegisterHash registers a function that returns a new instance of the given
// hash function. This is intended to be called from the init function in
// packages that implement hash functions.
func RegisterHash(h Hash, f func() hash.Hash) {
	if h >= maxHash {
		panic("crypto: RegisterHash of unknown hash function")
	}
	hashes[h] = f
}
|
x -> hey -> y`,
		}, {
			name: "arrowhead_adjustment",
			script: `a <-> b: {
				style.stroke-width: 6
				style.stroke-dash: 4
				source-arrowhead: {
				  shape: arrow
				}
			  }

			  c -> b: {
				style.stroke-width: 7
				style.stroke: "#20222a"
			  }
			  c.style.stroke-width: 7
			  c.style.stroke: "#b2350d"
			  c.shape: document
			  b.style.stroke-width: 8
			  b.style.stroke: "#0db254"
			  a.style.border-radius: 10
			  a.style.stroke-width: 8
			  a.style.stroke: "#2bc3d8"
			  Oval: "" {
				shape: oval
				style.stroke-width: 6
				style.stroke: "#a1a4af"
			  }
			  a <-> Oval: {
				style.stroke-width: 6
				source-arrowhead: {
				  shape: diamond
				}
				target-arrowhead: * {
				  shape: diamond
				  style.filled: true
				}
			  }
			  c -- a: {style.stroke-width: 7}
			  Oval <-> c`,
		},
		{
			name: "md_code_inline",
			script: `md: |md
` + "`code`" + `
|
a -> md -> b
`,
		},
		{
			name: "md_code_block_fenced",
			script: `md: |md
` + "```" + `
{
	fenced: "block",
	of: "json",
}
` + "```" + `
|
a -> md -> b
`,
		},
		{
			name: "md_code_block_indented",
			script: `md: |md
a line of text and an

	{
		indented: "block",
		of: "json",
	}

|
a -> md -> b
`,
		},
		{
			name: "class",
			script: `manager: BatchManager {
  shape: class
  -num: int
  -timeout: int
  -pid

  +getStatus(): Enum
  +getJobs(): "Job[]"
  +setTimeout(seconds int)
}
`,
		}, {
			name: "sql_tables",
			script: `users: {
	shape: sql_table
	id: int
	name: string
	email: string
	password: string
	last_login: datetime { constraint: primary_key }
}

products: {
	shape: sql_table
	id: int
	price: decimal
	sku: string
	name: string
}

orders: {
	shape: sql_table
	id: int
	user_id: int
	product_id: int
}

shipments: {
	shape: sql_table
	id: int
	order_id: int
	tracking_number: string
	status: string
}

users.id <-> orders.user_id
products.id <-> orders.product_id
shipments.order_id <-> orders.id`,
		}, {
			name: "images",
			script: `a: {
  shape: image
  icon: https://icons.terrastruct.com/essentials/004-picture.svg
}

b: {
  shape: image
  icon: https://icons.terrastruct.com/essentials/004-picture.svg
}
a -> b
`,
		},
		{
			name: "arrowhead_labels",
			script: `
a -> b: To err is human, to moo bovine {
	source-arrowhead: 1
	target-arrowhead: * {
		shape: diamond
	}
}
`,
		},
		{
			name: "stylish",
			script: `
x: {
  style: {
    opacity: 0.6
    fill: orange
    stroke: "#53C0D8"
    stroke-width: 5
    shadow: true
  }
}

y: {
  style: {
    stroke-dash: 5
    opacity: 0.6
    fill: red
    3d: true
    stroke: black
  }
}

x -> y: in style {
  style: {
    stroke: green
    opacity: 0.5
    stroke-width: 2
    stroke-dash: 5
	fill: lavender
  }
}
`,
		},
		{
			name: "md_2space_newline",
			script: `
markdown: {
  md: |md
Lorem ipsum dolor sit amet, consectetur adipiscing elit,  ` + `
sed do eiusmod tempor incididunt ut labore et dolore magna aliqua.
|
}
`,
		},
		{
			name: "md_backslash_newline",
			script: `
markdown: {
  md: |md
Lorem ipsum dolor sit amet, consectetur adipiscing elit,\
sed do eiusmod tempor incididunt ut labore et dolore magna aliqua.
|
}
`,
		},
		{
			name: "font_colors",
			script: `
alpha: {
	style.font-color: '#4A6FF3'
}
beta: {
	style.font-color: red
}
alpha -> beta: gamma {
	style.font-color: green
}
`,
		},
		{
			name: "latex",
			script: `a: |latex
\\Huge{\\frac{\\alpha g^2}{\\omega^5} e^{[ -0.74\\bigl\\{\\frac{\\omega U_\\omega 19.5}{g}\\bigr\\}^{\\!-4}\\,]}}
|

b: |latex
e = mc^2
|

z: |latex
gibberish\\; math:\\sum_{i=0}^\\infty i^2
|

z -> a
z -> b

a -> c
b -> c
sugar -> c
c: mixed together

c -> solution: we get
`,
		},
		{
			name: "direction",
			script: `a -> b -> c -> d -> e
b: {
  direction: right
  1 -> 2 -> 3 -> 4 -> 5

  2: {
    direction: up
    a -> b -> c -> d -> e
  }
}
`,
		},
		{
			name: "transparent_3d",
			script: `
cube: {
	style: {
		3d: true
		opacity: 0.5
		fill: orange
		stroke: "#53C0D8"
		stroke-width: 7
	}
}
`,
		},
		{
			name: "font_sizes",
			script: `
size XS.style.font-size: 13
size S.style.font-size: 14
size M.style.font-size: 16
size L.style.font-size: 20
size XL.style.font-size: 24
size XXL.style.font-size: 28
size XXXL.style.font-size: 32

custom 8.style.font-size: 8
custom 12.style.font-size: 12
custom 18.style.font-size: 18
custom 21.style.font-size: 21
custom 64.style.font-size: 64

custom 8 -> size XS: custom 10 {
	style.font-size: 10
}
size S -> size M: custom 15 {
	style.font-size: 15
}
size XXXL -> custom 64: custom 48 {
	style.font-size: 48
	style.fill: lavender
}
`,
		}, {
			name: "sequence_diagram_simple",
			script: `shape: sequence_diagram
alice: "Alice\nline\nbreaker" {
    shape: person
    style.stroke: red
}
bob: "Bob" {
    shape: person
    style.stroke-width: 5
}
db: {
    shape: cylinder
}
queue: {
    shape: queue
}
service: "an\nodd\nservice\nwith\na\nname\nin\nmultiple lines"

alice -> bob: "Authentication Request"
bob -> service: "make request for something that is quite far away and requires a really long label to take all the space between the objects"
service -> db: "validate credentials"
db -> service: {
    style.stroke-dash: 4
}
service -> bob: {
    style.stroke-dash: 4
}
bob -> alice: "Authentication Response"
alice -> bob: "Another authentication Request"
bob -> queue: "do it later"
queue -> bob: "stored" {
    style.stroke-dash: 3
    style.stroke-width: 5
    style.stroke: green
}

bob -> alice: "Another authentication Response"`,
		}, {
			name: "sequence_diagram_span",
			script: `shape: sequence_diagram

scorer.t -> itemResponse.t: getItem()
scorer.t <- itemResponse.t: item

scorer.t -> item.t1: getRubric()
scorer.t <- item.t1: rubric

scorer.t -> essayRubric.t: applyTo(essayResp)
itemResponse -> essayRubric.t.c
essayRubric.t.c -> concept.t: match(essayResponse)
scorer <- essayRubric.t: score

scorer.t -> itemOutcome.t1: new
scorer.t -> item.t2: getNormalMinimum()
scorer.t -> item.t3: getNormalMaximum()

scorer.t -> itemOutcome.t2: setScore(score)
scorer.t -> itemOutcome.t3: setFeedback(missingConcepts)`,
		}, {
			name: "sequence_diagram_nested_span",
			script: `shape: sequence_diagram

scorer: {
    stroke: red
    stroke-width: 5
}

scorer.abc: {
    fill: yellow
    stroke-width: 7
}

scorer -> itemResponse.a: {
    stroke-width: 10
}
itemResponse.a -> item.a.b
item.a.b -> essayRubric.a.b.c
essayRubric.a.b.c -> concept.a.b.c.d
item.a -> essayRubric.a.b
concept.a.b.c.d -> itemOutcome.a.b.c.d.e

scorer.abc -> item.a

itemOutcome.a.b.c.d.e -> scorer
scorer -> itemResponse.c`,
		}, {
			name: "sequence_diagrams",
			script: `a_shape.shape: circle
a_sequence: {
    shape: sequence_diagram

    scorer.t -> itemResponse.t: getItem()
    scorer.t <- itemResponse.t: item

    scorer.t -> item.t1: getRubric()
    scorer.t <- item.t1: rubric

    scorer.t -> essayRubric.t: applyTo(essayResp)
    itemResponse -> essayRubric.t.c
    essayRubric.t.c -> concept.t: match(essayResponse)
    scorer <- essayRubric.t: score

    scorer.t <-> itemOutcome.t1: new
    scorer.t <-> item.t2: getNormalMinimum()
    scorer.t -> item.t3: getNormalMaximum()

    scorer.t -- itemOutcome.t2: setScore(score)
    scorer.t -- itemOutcome.t3: setFeedback(missingConcepts)
}

another: {
    sequence: {
        shape: sequence_diagram

		# scoped edges
        scorer.t -> itemResponse.t: getItem()
        scorer.t <- itemResponse.t: item

        scorer.t -> item.t1: getRubric()
        scorer.t <- item.t1: rubric

        scorer.t -> essayRubric.t: applyTo(essayResp)
        itemResponse -> essayRubric.t.c
        essayRubric.t.c -> concept.t: match(essayResponse)
        scorer <- essayRubric.t: score

        scorer.t -> itemOutcome.t1: new
        scorer.t <-> item.t2: getNormalMinimum()
        scorer.t -> item.t3: getNormalMaximum()

        scorer.t -> itemOutcome.t2: setScore(score)
        scorer.t -> itemOutcome.t3: setFeedback(missingConcepts)
    }
}

a_shape -> a_sequence
a_shape -> another.sequence
a_sequence -> sequence
another.sequence <-> finally.sequence
a_shape -- finally


finally: {
    shape: queue
    sequence: {
        shape: sequence_diagram
		# items appear in this order
        scorer
        concept
        essayRubric
        item
        itemOutcome
        itemResponse
    }
}

# full path edges
finally.sequence.itemResponse.a -> finally.sequence.item.a.b
finally.sequence.item.a.b -> finally.sequence.essayRubric.a.b.c
finally.sequence.essayRubric.a.b.c -> finally.sequence.concept.a.b.c.d
finally.sequence.item.a -> finally.sequence.essayRubric.a.b
finally.sequence.concept.a.b.c.d -> finally.sequence.itemOutcome.a.b.c.d.e
finally.sequence.scorer.abc -> finally.sequence.item.a
finally.sequence.itemOutcome.a.b.c.d.e -> finally.sequence.scorer
finally.sequence.scorer -> finally.sequence.itemResponse.c`,
		},
		{
			name: "number_connections",
			script: `1 -> 2
foo baz: Foo Baz

foo baz -> hello
`,
		}, {
			name: "sequence_diagram_all_shapes",
			script: `shape: sequence_diagram

a: "a label" {
    shape: callout
}
b: "b\nlabels" {
    shape: circle
}
c: "a class" {
    shape: class
    +public() bool
    -private() int
}
d: "cloudyyyy" {
    shape: cloud
}
e: |go
    a := 5
    b := a + 7
    fmt.Printf("%d", b)
|
f: "cyl" {
    shape: cylinder
}
g: "dia" {
    shape: diamond
}
h: "docs" {
    shape: document
}
i: "six corners" {
    shape: hexagon
}
j: "a random icon" {
    shape: image
    icon: https://icons.terrastruct.com/essentials/004-picture.svg
}
k: "over" {
    shape: oval
}
l: "pack" {
    shape: package
}
m: "docs page" {
    shape: page
}
n: "too\nhard\to say" {
    shape: parallelogram
}
o: "single\nperson" {
    shape: person
}
p: "a queue" {
    shape: queue
}
q: "a square" {
    shape: square
}
r: "a step at a time" {
    shape: step
}
s: "data" {
    shape: stored_data
}

t: "users" {
    shape: sql_table
    id: int
    name: varchar
}

a -> b: |go
    result := callThisFunction(obj, 5)
|
b <-> c: "mid" {
    source-arrowhead: "this side" {
        shape: diamond
    }
    target-arrowhead: "other side" {
        shape: triangle
    }
}
c -> d
d -> e
e -> f
f -> g
g -> h
h -> i
i -> j
j -> k
k -> l
l -> m
m -> n
n -> o
o -> p
p -> q
q -> r
r -> s
s -> t`,
		},
		{
			name: "self-referencing",
			script: `x -> x -> x -> y
z -> y
z -> z: hello
`,
		}, {
			name: "sequence_diagram_self_edges",
			script: `shape: sequence_diagram
a -> a: a self edge here
a -> b: between actors
b -> b.1: to descendant
b.1 -> b.1.2: to deeper descendant
b.1.2 -> b: to parent
b -> a.1.2: actor
a.1 -> b.3`,
		},
		{
			name: "icon-label",
			script: `ww: {
  label: hello
  icon: https://icons.terrastruct.com/essentials/time.svg
}
`,
		},
		{
			name: "sequence_diagram_note",
			script: `shape: sequence_diagram
a; b; c; d
a -> b
a.explanation
a.another explanation
b -> c
b."Some one who believes imaginary things\n appear right before your i's."
c -> b: okay
d."The earth is like a tiny grain of sand, only much, much heavier"
`,
		},
		{
			name: "sequence_diagram_groups",
			script: `shape: sequence_diagram
a;b;c;d
a -> b
ggg: {
	a -> b: lala
}
group 1: {
  b -> c
	c -> b: ey
  nested guy: {
    c -> b: okay
  }
  b.t1 -> c.t1
  b.t1.t2 -> c.t1
  c.t1 -> b.t1
}
group b: {
  b -> c
	c."what would arnold say"
  c -> b: okay
}
choo: {
  d."this note"
}
`,
		},
		{
			name: "sequence_diagram_nested_groups",
			script: `shape: sequence_diagram

a; b; c

this is a message group: {
    a -> b
    and this is a nested message group: {
        a -> b
        what about more nesting: {
            a -> b
						crazy town: {
								a."a note"
								a -> b
							whoa: {
									a -> b
							}
            }
        }
    }
}

alt: {
    case 1: {
        b -> c
    }
    case 2: {
        b -> c
    }
    case 3: {
        b -> c
    }
    case 4: {
        b -> c
    }
}

b.note: "a note here to remember that padding must consider notes too"
a.note: "just\na\nlong\nnote\nhere"
c: "just an actor"
`,
		},
		{
			name: "sequence_diagram_real",
			script: `How this is rendered: {
  shape: sequence_diagram

	CLI; d2ast; d2compiler; d2layout; d2exporter; d2themes; d2renderer; d2sequencelayout; d2dagrelayout

  CLI -> d2ast: "'How this is rendered: {...}'"
  d2ast -> CLI: tokenized AST
  CLI -> d2compiler: compile AST
  d2compiler."measurements also take place"
  d2compiler -> CLI: objects and edges
  CLI -> d2layout.layout: run layout engines
  d2layout.layout -> d2sequencelayout: run engine on shape: sequence_diagram, temporarily remove
  only if root is not sequence: {
    d2layout.layout -> d2dagrelayout: run core engine on rest
  }
  d2layout.layout <- d2sequencelayout: add back in sequence diagrams
  d2layout -> CLI: diagram with correct positions and dimensions
  CLI -> d2exporter: export diagram with chosen theme and renderer
  d2exporter.export -> d2themes: get theme styles
  d2exporter.export -> d2renderer: render to SVG
  d2exporter.export -> CLI: resulting SVG
}
`,
		},
		{
			name: "sequence_diagram_actor_distance",
			script: `shape: sequence_diagram
a: "an actor with a really long label that will break everything"
c: "an\nactor\nwith\na\nreally\nlong\nlabel\nthat\nwill\nbreak\neverything"
d: "simple"
e: "a short one"
b: "far away"
f: "what if there were no labels between this actor and the previous one"
a -> b: "short"
a -> b: "long label for testing purposes and it must be really, really long"
c -> d: "short"
a -> d: "this should span many actors lifelines so we know how it will look like when redering a long label over many actors"
d -> e: "long label for testing purposes and it must be really, really long"
a -> f`,
		}, {
			name: "sequence_diagram_long_note",
			script: `shape: sequence_diagram
a -> b
b.note: "a note here to remember that padding must consider notes too"
a.note: "just\na\nlong\nnote\nhere"`,
		},
		{
			name: "sequence_diagram_distance",
			script: `shape: sequence_diagram
alice -> bob: what does it mean to be well-adjusted
bob -> alice: The ability to play bridge or golf as if they were games
`,
		},
		{
			name: "markdown_stroke_fill",
			script: `
container.md: |md
# a header

a line of text and an

	{
		indented: "block",
		of: "json",
	}

walk into a bar.
| {
	style.stroke: darkorange
}

container -> no container

no container: |md
they did it in style
|

no container.style: {
	stroke: red
	fill: "#CEEDEE"
}
`,
		},
		{
			name: "overlapping_image_container_labels",
			script: `
root: {
	shape: image
	icon: https://icons.terrastruct.com/essentials/004-picture.svg
}

root -> container.root

container: {
	root: {
		shape: image
		icon: https://icons.terrastruct.com/essentials/004-picture.svg
	}

	left: {
		root: {
			shape: image
			icon: https://icons.terrastruct.com/essentials/004-picture.svg
		}
		inner: {
			left: {
				shape: image
				icon: https://icons.terrastruct.com/essentials/004-picture.svg
			}
			right: {
				shape: image
				icon: https://icons.terrastruct.com/essentials/004-picture.svg
			}
		}
		root -> inner.left: {
			label: to inner left
		}
		root -> inner.right: {
			label: to inner right
		}
	}

	right: {
		root: {
			shape: image
			icon: https://icons.terrastruct.com/essentials/004-picture.svg
		}
		inner: {
			left: {
				shape: image
				icon: https://icons.terrastruct.com/essentials/004-picture.svg
			}
			right: {
				shape: image
				icon: https://icons.terrastruct.com/essentials/004-picture.svg
			}
		}
		root -> inner.left: {
			label: to inner left
		}
		root -> inner.right: {
			label: to inner right
		}
	}

	root -> left.root: {
		label: to left container root
	}

	root -> right.root: {
		label: to right container root
	}
}
`,
		},
		{
			name: "constant_near_stress",
			script: `x -> y
The top of the mountain: { shape: text; near: top-center }
Joe: { shape: person; near: center-left }
Donald: { shape: person; near: center-right }
bottom: |md
	# Cats, no less liquid than their shadows, offer no angles to the wind.

  If we can't fix it, it ain't broke.

  Dieters live life in the fasting lane.
| { near: bottom-center }
i am top left: { shape: text; near: top-left }
i am top right: { shape: text; near: top-right }
i am bottom left: { shape: text; near: bottom-left }
i am bottom right: { shape: text; near: bottom-right }
`,
		},
		{
			name: "constant_near_title",
			script: `title: |md
  # A winning strategy
| { near: top-center }

poll the people -> results
results -> unfavorable -> poll the people
results -> favorable -> will of the people
`,
		},
		{
			name: "text_font_sizes",
			script: `bear: { shape: text; style.font-size: 22; style.bold: true }
mama bear: { shape: text; style.font-size: 28; style.italic: true }
papa bear: { shape: text; style.font-size: 32; style.underline: true }
mama bear -> bear
papa bear -> bear
`,
		},
		{
			name: "tooltips",
			script: `x: { tooltip: Total abstinence is easier than perfect moderation }
y: { tooltip: Gee, I feel kind of LIGHT in the head now,\nknowing I can't make my satellite dish PAYMENTS! }
x -> y
`,
		},
		{
			name: "links",
			script: `x: { link: https://d2lang.com }
			y: { link: https://terrastruct.com; tooltip: Gee, I feel kind of LIGHT in the head now,\nknowing I can't make my satellite dish PAYMENTS! }
x -> y
`,
		},
		{
			name: "unnamed_only_width",
			script: `

class -> users -> code -> package -> no width

class: "" {
	shape: class
	-num: int
	-timeout: int
	-pid

	+getStatus(): Enum
	+getJobs(): "Job[]"
	+setTimeout(seconds int)
}

users: "" {
	shape: sql_table
	id: int
	name: string
	email: string
	password: string
	last_login: datetime
}

code: |go
    a := 5
    b := a + 7
    fmt.Printf("%d", b)
|

package: "" { shape: package }
no width: ""


class.width: 512
users.width: 512
code.width: 512
package.width: 512
`,
		},
		{
			name: "unnamed_only_height",
			script: `

class -> users -> code -> package -> no height

class: "" {
	shape: class
	-num: int
	-timeout: int
	-pid

	+getStatus(): Enum
	+getJobs(): "Job[]"
	+setTimeout(seconds int)
}

users: "" {
	shape: sql_table
	id: int
	name: string
	email: string
	password: string
	last_login: datetime
}

code: |go
    a := 5
    b := a + 7
    fmt.Printf("%d", b)
|

package: "" { shape: package }
no height: ""


class.height: 512
users.height: 512
code.height: 512
package.height: 512
`,
		},
		{
			name: "crow_foot_arrowhead",
			script: `
a <-> b: {
	style.stroke-width: 3
	style.stroke: "#20222a"
	source-arrowhead: {
		shape: cf-many
	}
	target-arrowhead: {
		shape: cf-many
	}
}
c <--> d <-> f: {
	style.stroke-width: 1
	style.stroke: "orange"
	source-arrowhead: {
		shape: cf-many-required
	}
	target-arrowhead: {
		shape: cf-many-required
	}
}
g <--> h: {
	source-arrowhead: {
		shape: cf-one
	}
	target-arrowhead: {
		shape: cf-one
	}
}
e <--> f: {
	source-arrowhead: {
		shape: cf-one-required
	}
	target-arrowhead: {
		shape: cf-one-required
	}
}`,
		},
		{
<<<<<<< HEAD
			name: "circle_arrowhead",
			script: `
a <-> b: circle {
  source-arrowhead: {
    shape: circle
  }
  target-arrowhead: {
    shape: circle
  }
}

c <-> d: filled-circle {
  source-arrowhead: {
    shape: circle
    style.filled: true
  }
  target-arrowhead: {
    shape: circle
    style.filled: true
  }
}`,
=======
			name: "animated",
			script: `
your love life will be -> happy: { style.animated: true }
your love life will be -> harmonious: { style.animated: true }

boredom <- immortality: { style.animated: true }

Friday <-> Monday: { style.animated: true }

Insomnia -- Sleep: { style.animated: true }
Insomnia -- Wake: {
	style: {
		animated: true
		stroke-width: 2
	}
}

Insomnia -- Dream: {
	style: {
		animated: true
		stroke-width: 8
	}
}

Listen <-> Talk: {
	style.animated: true
	source-arrowhead.shape: cf-one
	target-arrowhead.shape: diamond
	label: hear
}
`,
		},
		{
			name: "sql_table_tooltip_animated",
			script: `
x: {
  shape: sql_table
	y
	tooltip: I like turtles
}

a: {
  shape: sql_table
	b
}

x.y -> a.b: {
  style.animated: true
	target-arrowhead.shape: cf-many
}
`,
>>>>>>> 5c068547
		},
	}

	runa(t, tcs)
}<|MERGE_RESOLUTION|>--- conflicted
+++ resolved
@@ -1765,7 +1765,6 @@
 }`,
 		},
 		{
-<<<<<<< HEAD
 			name: "circle_arrowhead",
 			script: `
 a <-> b: circle {
@@ -1787,7 +1786,31 @@
     style.filled: true
   }
 }`,
-=======
+	},
+		{
+			name: "circle_arrowhead",
+			script: `
+a <-> b: circle {
+  source-arrowhead: {
+    shape: circle
+  }
+  target-arrowhead: {
+    shape: circle
+  }
+}
+
+c <-> d: filled-circle {
+  source-arrowhead: {
+    shape: circle
+    style.filled: true
+  }
+  target-arrowhead: {
+    shape: circle
+    style.filled: true
+  }
+}`,
+		},
+		{
 			name: "animated",
 			script: `
 your love life will be -> happy: { style.animated: true }
@@ -1839,7 +1862,6 @@
 	target-arrowhead.shape: cf-many
 }
 `,
->>>>>>> 5c068547
 		},
 	}
 
