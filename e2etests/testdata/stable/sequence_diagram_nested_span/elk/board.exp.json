{
  "name": "",
  "shapes": [
    {
      "id": "scorer",
      "type": "",
      "pos": {
        "x": 0,
        "y": 50
      },
      "width": 150,
      "height": 126,
      "opacity": 1,
      "strokeDash": 0,
      "strokeWidth": 5,
      "borderRadius": 0,
      "fill": "#EDF0FD",
      "stroke": "red",
      "shadow": false,
      "3d": false,
      "multiple": false,
      "tooltip": "",
      "link": "",
      "icon": null,
      "iconPosition": "",
      "fields": null,
      "methods": null,
      "columns": null,
      "label": "scorer",
      "fontSize": 16,
      "fontFamily": "DEFAULT",
      "language": "",
      "color": "#0A0F25",
      "italic": false,
      "bold": true,
      "underline": false,
      "labelWidth": 48,
      "labelHeight": 26,
      "labelPosition": "INSIDE_MIDDLE_CENTER",
      "zIndex": 0,
      "level": 1
    },
    {
      "id": "scorer.abc",
      "type": "rectangle",
      "pos": {
        "x": 69,
        "y": 1070
      },
      "width": 12,
      "height": 80,
      "opacity": 1,
      "strokeDash": 0,
      "strokeWidth": 7,
      "borderRadius": 0,
      "fill": "yellow",
      "stroke": "#0D32B2",
      "shadow": false,
      "3d": false,
      "multiple": false,
      "tooltip": "",
      "link": "",
      "icon": null,
      "iconPosition": "",
      "fields": null,
      "methods": null,
      "columns": null,
      "label": "",
      "fontSize": 16,
      "fontFamily": "DEFAULT",
      "language": "",
      "color": "#0A0F25",
      "italic": false,
      "bold": true,
      "underline": false,
      "labelWidth": 31,
      "labelHeight": 26,
      "zIndex": 3,
      "level": 2
    },
    {
      "id": "itemResponse",
      "type": "",
      "pos": {
<<<<<<< HEAD
        "x": 225,
        "y": 64
=======
        "x": 220,
        "y": 50
>>>>>>> 6c148838
      },
      "width": 200,
      "height": 126,
      "opacity": 1,
      "strokeDash": 0,
      "strokeWidth": 2,
      "borderRadius": 0,
      "fill": "#EDF0FD",
      "stroke": "#0D32B2",
      "shadow": false,
      "3d": false,
      "multiple": false,
      "tooltip": "",
      "link": "",
      "icon": null,
      "iconPosition": "",
      "fields": null,
      "methods": null,
      "columns": null,
      "label": "itemResponse",
      "fontSize": 16,
      "fontFamily": "DEFAULT",
      "language": "",
      "color": "#0A0F25",
      "italic": false,
      "bold": true,
      "underline": false,
      "labelWidth": 100,
      "labelHeight": 26,
      "labelPosition": "INSIDE_MIDDLE_CENTER",
      "zIndex": 0,
      "level": 1
    },
    {
      "id": "itemResponse.a",
      "type": "rectangle",
      "pos": {
<<<<<<< HEAD
        "x": 319,
        "y": 304
=======
        "x": 314,
        "y": 290
>>>>>>> 6c148838
      },
      "width": 12,
      "height": 162,
      "opacity": 1,
      "strokeDash": 0,
      "strokeWidth": 2,
      "borderRadius": 0,
      "fill": "#EDF0FD",
      "stroke": "#0D32B2",
      "shadow": false,
      "3d": false,
      "multiple": false,
      "tooltip": "",
      "link": "",
      "icon": null,
      "iconPosition": "",
      "fields": null,
      "methods": null,
      "columns": null,
      "label": "",
      "fontSize": 16,
      "fontFamily": "DEFAULT",
      "language": "",
      "color": "#0A0F25",
      "italic": false,
      "bold": true,
      "underline": false,
      "labelWidth": 13,
      "labelHeight": 26,
      "zIndex": 3,
      "level": 2
    },
    {
      "id": "item",
      "type": "",
      "pos": {
<<<<<<< HEAD
        "x": 500,
=======
        "x": 490,
>>>>>>> 6c148838
        "y": 50
      },
      "width": 150,
      "height": 126,
      "opacity": 1,
      "strokeDash": 0,
      "strokeWidth": 2,
      "borderRadius": 0,
      "fill": "#EDF0FD",
      "stroke": "#0D32B2",
      "shadow": false,
      "3d": false,
      "multiple": false,
      "tooltip": "",
      "link": "",
      "icon": null,
      "iconPosition": "",
      "fields": null,
      "methods": null,
      "columns": null,
      "label": "item",
      "fontSize": 16,
      "fontFamily": "DEFAULT",
      "language": "",
      "color": "#0A0F25",
      "italic": false,
      "bold": true,
      "underline": false,
      "labelWidth": 35,
      "labelHeight": 26,
      "labelPosition": "INSIDE_MIDDLE_CENTER",
      "zIndex": 0,
      "level": 1
    },
    {
      "id": "item.a",
      "type": "rectangle",
      "pos": {
<<<<<<< HEAD
        "x": 569,
        "y": 418
=======
        "x": 559,
        "y": 404
>>>>>>> 6c148838
      },
      "width": 12,
      "height": 698,
      "opacity": 1,
      "strokeDash": 0,
      "strokeWidth": 2,
      "borderRadius": 0,
      "fill": "#EDF0FD",
      "stroke": "#0D32B2",
      "shadow": false,
      "3d": false,
      "multiple": false,
      "tooltip": "",
      "link": "",
      "icon": null,
      "iconPosition": "",
      "fields": null,
      "methods": null,
      "columns": null,
      "label": "",
      "fontSize": 24,
      "fontFamily": "DEFAULT",
      "language": "",
      "color": "#0A0F25",
      "italic": false,
      "bold": true,
      "underline": false,
      "labelWidth": 15,
      "labelHeight": 36,
      "zIndex": 3,
      "level": 2
    },
    {
      "id": "item.a.b",
      "type": "rectangle",
      "pos": {
<<<<<<< HEAD
        "x": 565,
        "y": 434
=======
        "x": 555,
        "y": 420
>>>>>>> 6c148838
      },
      "width": 20,
      "height": 162,
      "opacity": 1,
      "strokeDash": 0,
      "strokeWidth": 2,
      "borderRadius": 0,
      "fill": "#F7F8FE",
      "stroke": "#0D32B2",
      "shadow": false,
      "3d": false,
      "multiple": false,
      "tooltip": "",
      "link": "",
      "icon": null,
      "iconPosition": "",
      "fields": null,
      "methods": null,
      "columns": null,
      "label": "",
      "fontSize": 16,
      "fontFamily": "DEFAULT",
      "language": "",
      "color": "#0A0F25",
      "italic": false,
      "bold": true,
      "underline": false,
      "labelWidth": 13,
      "labelHeight": 26,
      "zIndex": 3,
      "level": 3
    },
    {
      "id": "essayRubric",
      "type": "",
      "pos": {
<<<<<<< HEAD
        "x": 732,
        "y": 64
=======
        "x": 710,
        "y": 50
>>>>>>> 6c148838
      },
      "width": 186,
      "height": 126,
      "opacity": 1,
      "strokeDash": 0,
      "strokeWidth": 2,
      "borderRadius": 0,
      "fill": "#EDF0FD",
      "stroke": "#0D32B2",
      "shadow": false,
      "3d": false,
      "multiple": false,
      "tooltip": "",
      "link": "",
      "icon": null,
      "iconPosition": "",
      "fields": null,
      "methods": null,
      "columns": null,
      "label": "essayRubric",
      "fontSize": 16,
      "fontFamily": "DEFAULT",
      "language": "",
      "color": "#0A0F25",
      "italic": false,
      "bold": true,
      "underline": false,
      "labelWidth": 86,
      "labelHeight": 26,
      "labelPosition": "INSIDE_MIDDLE_CENTER",
      "zIndex": 0,
      "level": 1
    },
    {
      "id": "essayRubric.a",
      "type": "rectangle",
      "pos": {
<<<<<<< HEAD
        "x": 819,
        "y": 532
=======
        "x": 797,
        "y": 518
>>>>>>> 6c148838
      },
      "width": 12,
      "height": 340,
      "opacity": 1,
      "strokeDash": 0,
      "strokeWidth": 2,
      "borderRadius": 0,
      "fill": "#EDF0FD",
      "stroke": "#0D32B2",
      "shadow": false,
      "3d": false,
      "multiple": false,
      "tooltip": "",
      "link": "",
      "icon": null,
      "iconPosition": "",
      "fields": null,
      "methods": null,
      "columns": null,
      "label": "",
      "fontSize": 24,
      "fontFamily": "DEFAULT",
      "language": "",
      "color": "#0A0F25",
      "italic": false,
      "bold": true,
      "underline": false,
      "labelWidth": 15,
      "labelHeight": 36,
      "zIndex": 3,
      "level": 2
    },
    {
      "id": "essayRubric.a.b",
      "type": "rectangle",
      "pos": {
<<<<<<< HEAD
        "x": 815,
        "y": 548
=======
        "x": 793,
        "y": 534
>>>>>>> 6c148838
      },
      "width": 20,
      "height": 308,
      "opacity": 1,
      "strokeDash": 0,
      "strokeWidth": 2,
      "borderRadius": 0,
      "fill": "#F7F8FE",
      "stroke": "#0D32B2",
      "shadow": false,
      "3d": false,
      "multiple": false,
      "tooltip": "",
      "link": "",
      "icon": null,
      "iconPosition": "",
      "fields": null,
      "methods": null,
      "columns": null,
      "label": "",
      "fontSize": 20,
      "fontFamily": "DEFAULT",
      "language": "",
      "color": "#0A0F25",
      "italic": false,
      "bold": true,
      "underline": false,
      "labelWidth": 15,
      "labelHeight": 31,
      "zIndex": 3,
      "level": 3
    },
    {
      "id": "essayRubric.a.b.c",
      "type": "rectangle",
      "pos": {
<<<<<<< HEAD
        "x": 811,
        "y": 564
=======
        "x": 789,
        "y": 550
>>>>>>> 6c148838
      },
      "width": 28,
      "height": 162,
      "opacity": 1,
      "strokeDash": 0,
      "strokeWidth": 2,
      "borderRadius": 0,
      "fill": "#FFFFFF",
      "stroke": "#0D32B2",
      "shadow": false,
      "3d": false,
      "multiple": false,
      "tooltip": "",
      "link": "",
      "icon": null,
      "iconPosition": "",
      "fields": null,
      "methods": null,
      "columns": null,
      "label": "",
      "fontSize": 16,
      "fontFamily": "DEFAULT",
      "language": "",
      "color": "#0A0F25",
      "italic": false,
      "bold": true,
      "underline": false,
      "labelWidth": 13,
      "labelHeight": 26,
      "zIndex": 3,
      "level": 4
    },
    {
      "id": "concept",
      "type": "",
      "pos": {
<<<<<<< HEAD
        "x": 995,
        "y": 64
=======
        "x": 966,
        "y": 50
>>>>>>> 6c148838
      },
      "width": 160,
      "height": 126,
      "opacity": 1,
      "strokeDash": 0,
      "strokeWidth": 2,
      "borderRadius": 0,
      "fill": "#EDF0FD",
      "stroke": "#0D32B2",
      "shadow": false,
      "3d": false,
      "multiple": false,
      "tooltip": "",
      "link": "",
      "icon": null,
      "iconPosition": "",
      "fields": null,
      "methods": null,
      "columns": null,
      "label": "concept",
      "fontSize": 16,
      "fontFamily": "DEFAULT",
      "language": "",
      "color": "#0A0F25",
      "italic": false,
      "bold": true,
      "underline": false,
      "labelWidth": 60,
      "labelHeight": 26,
      "labelPosition": "INSIDE_MIDDLE_CENTER",
      "zIndex": 0,
      "level": 1
    },
    {
      "id": "concept.a",
      "type": "rectangle",
      "pos": {
<<<<<<< HEAD
        "x": 1069,
        "y": 646
=======
        "x": 1040,
        "y": 632
>>>>>>> 6c148838
      },
      "width": 12,
      "height": 388,
      "opacity": 1,
      "strokeDash": 0,
      "strokeWidth": 2,
      "borderRadius": 0,
      "fill": "#EDF0FD",
      "stroke": "#0D32B2",
      "shadow": false,
      "3d": false,
      "multiple": false,
      "tooltip": "",
      "link": "",
      "icon": null,
      "iconPosition": "",
      "fields": null,
      "methods": null,
      "columns": null,
      "label": "",
      "fontSize": 24,
      "fontFamily": "DEFAULT",
      "language": "",
      "color": "#0A0F25",
      "italic": false,
      "bold": true,
      "underline": false,
      "labelWidth": 15,
      "labelHeight": 36,
      "zIndex": 3,
      "level": 2
    },
    {
      "id": "concept.a.b",
      "type": "rectangle",
      "pos": {
<<<<<<< HEAD
        "x": 1065,
        "y": 662
=======
        "x": 1036,
        "y": 648
>>>>>>> 6c148838
      },
      "width": 20,
      "height": 356,
      "opacity": 1,
      "strokeDash": 0,
      "strokeWidth": 2,
      "borderRadius": 0,
      "fill": "#F7F8FE",
      "stroke": "#0D32B2",
      "shadow": false,
      "3d": false,
      "multiple": false,
      "tooltip": "",
      "link": "",
      "icon": null,
      "iconPosition": "",
      "fields": null,
      "methods": null,
      "columns": null,
      "label": "",
      "fontSize": 20,
      "fontFamily": "DEFAULT",
      "language": "",
      "color": "#0A0F25",
      "italic": false,
      "bold": true,
      "underline": false,
      "labelWidth": 15,
      "labelHeight": 31,
      "zIndex": 3,
      "level": 3
    },
    {
      "id": "concept.a.b.c",
      "type": "rectangle",
      "pos": {
<<<<<<< HEAD
        "x": 1061,
        "y": 678
=======
        "x": 1032,
        "y": 664
>>>>>>> 6c148838
      },
      "width": 28,
      "height": 324,
      "opacity": 1,
      "strokeDash": 0,
      "strokeWidth": 2,
      "borderRadius": 0,
      "fill": "#FFFFFF",
      "stroke": "#0D32B2",
      "shadow": false,
      "3d": false,
      "multiple": false,
      "tooltip": "",
      "link": "",
      "icon": null,
      "iconPosition": "",
      "fields": null,
      "methods": null,
      "columns": null,
      "label": "",
      "fontSize": 16,
      "fontFamily": "DEFAULT",
      "language": "",
      "color": "#0A0F25",
      "italic": false,
      "bold": true,
      "underline": false,
      "labelWidth": 12,
      "labelHeight": 26,
      "zIndex": 3,
      "level": 4
    },
    {
      "id": "concept.a.b.c.d",
      "type": "rectangle",
      "pos": {
<<<<<<< HEAD
        "x": 1057,
        "y": 694
=======
        "x": 1028,
        "y": 680
>>>>>>> 6c148838
      },
      "width": 36,
      "height": 292,
      "opacity": 1,
      "strokeDash": 0,
      "strokeWidth": 2,
      "borderRadius": 0,
      "fill": "#FFFFFF",
      "stroke": "#0D32B2",
      "shadow": false,
      "3d": false,
      "multiple": false,
      "tooltip": "",
      "link": "",
      "icon": null,
      "iconPosition": "",
      "fields": null,
      "methods": null,
      "columns": null,
      "label": "",
      "fontSize": 16,
      "fontFamily": "DEFAULT",
      "language": "",
      "color": "#0A0F25",
      "italic": false,
      "bold": true,
      "underline": false,
      "labelWidth": 14,
      "labelHeight": 26,
      "zIndex": 3,
      "level": 5
    },
    {
      "id": "itemOutcome",
      "type": "",
      "pos": {
<<<<<<< HEAD
        "x": 1227,
        "y": 64
=======
        "x": 1196,
        "y": 50
>>>>>>> 6c148838
      },
      "width": 197,
      "height": 126,
      "opacity": 1,
      "strokeDash": 0,
      "strokeWidth": 2,
      "borderRadius": 0,
      "fill": "#EDF0FD",
      "stroke": "#0D32B2",
      "shadow": false,
      "3d": false,
      "multiple": false,
      "tooltip": "",
      "link": "",
      "icon": null,
      "iconPosition": "",
      "fields": null,
      "methods": null,
      "columns": null,
      "label": "itemOutcome",
      "fontSize": 16,
      "fontFamily": "DEFAULT",
      "language": "",
      "color": "#0A0F25",
      "italic": false,
      "bold": true,
      "underline": false,
      "labelWidth": 97,
      "labelHeight": 26,
      "labelPosition": "INSIDE_MIDDLE_CENTER",
      "zIndex": 0,
      "level": 1
    },
    {
      "id": "itemOutcome.a",
      "type": "rectangle",
      "pos": {
<<<<<<< HEAD
        "x": 1319,
        "y": 890
=======
        "x": 1288,
        "y": 876
>>>>>>> 6c148838
      },
      "width": 12,
      "height": 420,
      "opacity": 1,
      "strokeDash": 0,
      "strokeWidth": 2,
      "borderRadius": 0,
      "fill": "#EDF0FD",
      "stroke": "#0D32B2",
      "shadow": false,
      "3d": false,
      "multiple": false,
      "tooltip": "",
      "link": "",
      "icon": null,
      "iconPosition": "",
      "fields": null,
      "methods": null,
      "columns": null,
      "label": "",
      "fontSize": 24,
      "fontFamily": "DEFAULT",
      "language": "",
      "color": "#0A0F25",
      "italic": false,
      "bold": true,
      "underline": false,
      "labelWidth": 15,
      "labelHeight": 36,
      "zIndex": 3,
      "level": 2
    },
    {
      "id": "itemOutcome.a.b",
      "type": "rectangle",
      "pos": {
<<<<<<< HEAD
        "x": 1315,
        "y": 906
=======
        "x": 1284,
        "y": 892
>>>>>>> 6c148838
      },
      "width": 20,
      "height": 388,
      "opacity": 1,
      "strokeDash": 0,
      "strokeWidth": 2,
      "borderRadius": 0,
      "fill": "#F7F8FE",
      "stroke": "#0D32B2",
      "shadow": false,
      "3d": false,
      "multiple": false,
      "tooltip": "",
      "link": "",
      "icon": null,
      "iconPosition": "",
      "fields": null,
      "methods": null,
      "columns": null,
      "label": "",
      "fontSize": 20,
      "fontFamily": "DEFAULT",
      "language": "",
      "color": "#0A0F25",
      "italic": false,
      "bold": true,
      "underline": false,
      "labelWidth": 15,
      "labelHeight": 31,
      "zIndex": 3,
      "level": 3
    },
    {
      "id": "itemOutcome.a.b.c",
      "type": "rectangle",
      "pos": {
<<<<<<< HEAD
        "x": 1311,
        "y": 922
=======
        "x": 1280,
        "y": 908
>>>>>>> 6c148838
      },
      "width": 28,
      "height": 356,
      "opacity": 1,
      "strokeDash": 0,
      "strokeWidth": 2,
      "borderRadius": 0,
      "fill": "#FFFFFF",
      "stroke": "#0D32B2",
      "shadow": false,
      "3d": false,
      "multiple": false,
      "tooltip": "",
      "link": "",
      "icon": null,
      "iconPosition": "",
      "fields": null,
      "methods": null,
      "columns": null,
      "label": "",
      "fontSize": 16,
      "fontFamily": "DEFAULT",
      "language": "",
      "color": "#0A0F25",
      "italic": false,
      "bold": true,
      "underline": false,
      "labelWidth": 12,
      "labelHeight": 26,
      "zIndex": 3,
      "level": 4
    },
    {
      "id": "itemOutcome.a.b.c.d",
      "type": "rectangle",
      "pos": {
<<<<<<< HEAD
        "x": 1307,
        "y": 938
=======
        "x": 1276,
        "y": 924
>>>>>>> 6c148838
      },
      "width": 36,
      "height": 324,
      "opacity": 1,
      "strokeDash": 0,
      "strokeWidth": 2,
      "borderRadius": 0,
      "fill": "#FFFFFF",
      "stroke": "#0D32B2",
      "shadow": false,
      "3d": false,
      "multiple": false,
      "tooltip": "",
      "link": "",
      "icon": null,
      "iconPosition": "",
      "fields": null,
      "methods": null,
      "columns": null,
      "label": "",
      "fontSize": 16,
      "fontFamily": "DEFAULT",
      "language": "",
      "color": "#0A0F25",
      "italic": false,
      "bold": true,
      "underline": false,
      "labelWidth": 13,
      "labelHeight": 26,
      "zIndex": 3,
      "level": 5
    },
    {
      "id": "itemOutcome.a.b.c.d.e",
      "type": "rectangle",
      "pos": {
<<<<<<< HEAD
        "x": 1303,
        "y": 954
=======
        "x": 1272,
        "y": 940
>>>>>>> 6c148838
      },
      "width": 44,
      "height": 292,
      "opacity": 1,
      "strokeDash": 0,
      "strokeWidth": 2,
      "borderRadius": 0,
      "fill": "#FFFFFF",
      "stroke": "#0D32B2",
      "shadow": false,
      "3d": false,
      "multiple": false,
      "tooltip": "",
      "link": "",
      "icon": null,
      "iconPosition": "",
      "fields": null,
      "methods": null,
      "columns": null,
      "label": "",
      "fontSize": 16,
      "fontFamily": "DEFAULT",
      "language": "",
      "color": "#0A0F25",
      "italic": false,
      "bold": true,
      "underline": false,
      "labelWidth": 13,
      "labelHeight": 26,
      "zIndex": 3,
      "level": 6
    },
    {
      "id": "itemResponse.c",
      "type": "rectangle",
      "pos": {
<<<<<<< HEAD
        "x": 319,
        "y": 1344
=======
        "x": 314,
        "y": 1330
>>>>>>> 6c148838
      },
      "width": 12,
      "height": 80,
      "opacity": 1,
      "strokeDash": 0,
      "strokeWidth": 2,
      "borderRadius": 0,
      "fill": "#EDF0FD",
      "stroke": "#0D32B2",
      "shadow": false,
      "3d": false,
      "multiple": false,
      "tooltip": "",
      "link": "",
      "icon": null,
      "iconPosition": "",
      "fields": null,
      "methods": null,
      "columns": null,
      "label": "",
      "fontSize": 16,
      "fontFamily": "DEFAULT",
      "language": "",
      "color": "#0A0F25",
      "italic": false,
      "bold": true,
      "underline": false,
      "labelWidth": 13,
      "labelHeight": 26,
      "zIndex": 3,
      "level": 2
    }
  ],
  "connections": [
    {
      "id": "(scorer -> itemResponse.a)[0]",
      "src": "scorer",
      "srcArrow": "none",
      "srcLabel": "",
      "dst": "itemResponse.a",
      "dstArrow": "triangle",
      "dstLabel": "",
      "opacity": 1,
      "strokeDash": 0,
      "strokeWidth": 10,
      "stroke": "#0D32B2",
      "label": "",
      "fontSize": 16,
      "fontFamily": "DEFAULT",
      "language": "",
      "color": "#676C7E",
      "italic": true,
      "bold": false,
      "underline": false,
      "labelWidth": 0,
      "labelHeight": 0,
      "labelPosition": "",
      "labelPercentage": 0,
      "route": [
        {
          "x": 75,
          "y": 306
        },
        {
<<<<<<< HEAD
          "x": 319,
          "y": 320
=======
          "x": 314,
          "y": 306
>>>>>>> 6c148838
        }
      ],
      "animated": false,
      "tooltip": "",
      "icon": null,
      "zIndex": 4
    },
    {
      "id": "(itemResponse.a -> item.a.b)[0]",
      "src": "itemResponse.a",
      "srcArrow": "none",
      "srcLabel": "",
      "dst": "item.a.b",
      "dstArrow": "triangle",
      "dstLabel": "",
      "opacity": 1,
      "strokeDash": 0,
      "strokeWidth": 2,
      "stroke": "#0D32B2",
      "label": "",
      "fontSize": 16,
      "fontFamily": "DEFAULT",
      "language": "",
      "color": "#676C7E",
      "italic": true,
      "bold": false,
      "underline": false,
      "labelWidth": 0,
      "labelHeight": 0,
      "labelPosition": "",
      "labelPercentage": 0,
      "route": [
        {
<<<<<<< HEAD
          "x": 331,
          "y": 450
        },
        {
          "x": 565,
          "y": 450
=======
          "x": 326,
          "y": 436
        },
        {
          "x": 555,
          "y": 436
>>>>>>> 6c148838
        }
      ],
      "animated": false,
      "tooltip": "",
      "icon": null,
      "zIndex": 4
    },
    {
      "id": "(item.a.b -> essayRubric.a.b.c)[0]",
      "src": "item.a.b",
      "srcArrow": "none",
      "srcLabel": "",
      "dst": "essayRubric.a.b.c",
      "dstArrow": "triangle",
      "dstLabel": "",
      "opacity": 1,
      "strokeDash": 0,
      "strokeWidth": 2,
      "stroke": "#0D32B2",
      "label": "",
      "fontSize": 16,
      "fontFamily": "DEFAULT",
      "language": "",
      "color": "#676C7E",
      "italic": true,
      "bold": false,
      "underline": false,
      "labelWidth": 0,
      "labelHeight": 0,
      "labelPosition": "",
      "labelPercentage": 0,
      "route": [
        {
<<<<<<< HEAD
          "x": 585,
          "y": 580
        },
        {
          "x": 811,
          "y": 580
=======
          "x": 575,
          "y": 566
        },
        {
          "x": 789,
          "y": 566
>>>>>>> 6c148838
        }
      ],
      "animated": false,
      "tooltip": "",
      "icon": null,
      "zIndex": 4
    },
    {
      "id": "(essayRubric.a.b.c -> concept.a.b.c.d)[0]",
      "src": "essayRubric.a.b.c",
      "srcArrow": "none",
      "srcLabel": "",
      "dst": "concept.a.b.c.d",
      "dstArrow": "triangle",
      "dstLabel": "",
      "opacity": 1,
      "strokeDash": 0,
      "strokeWidth": 2,
      "stroke": "#0D32B2",
      "label": "",
      "fontSize": 16,
      "fontFamily": "DEFAULT",
      "language": "",
      "color": "#676C7E",
      "italic": true,
      "bold": false,
      "underline": false,
      "labelWidth": 0,
      "labelHeight": 0,
      "labelPosition": "",
      "labelPercentage": 0,
      "route": [
        {
<<<<<<< HEAD
          "x": 839,
          "y": 710
        },
        {
          "x": 1057,
          "y": 710
=======
          "x": 817,
          "y": 696
        },
        {
          "x": 1028,
          "y": 696
>>>>>>> 6c148838
        }
      ],
      "animated": false,
      "tooltip": "",
      "icon": null,
      "zIndex": 4
    },
    {
      "id": "(item.a -> essayRubric.a.b)[0]",
      "src": "item.a",
      "srcArrow": "none",
      "srcLabel": "",
      "dst": "essayRubric.a.b",
      "dstArrow": "triangle",
      "dstLabel": "",
      "opacity": 1,
      "strokeDash": 0,
      "strokeWidth": 2,
      "stroke": "#0D32B2",
      "label": "",
      "fontSize": 16,
      "fontFamily": "DEFAULT",
      "language": "",
      "color": "#676C7E",
      "italic": true,
      "bold": false,
      "underline": false,
      "labelWidth": 0,
      "labelHeight": 0,
      "labelPosition": "",
      "labelPercentage": 0,
      "route": [
        {
<<<<<<< HEAD
          "x": 581,
          "y": 840
        },
        {
          "x": 815,
          "y": 840
=======
          "x": 571,
          "y": 826
        },
        {
          "x": 793,
          "y": 826
>>>>>>> 6c148838
        }
      ],
      "animated": false,
      "tooltip": "",
      "icon": null,
      "zIndex": 4
    },
    {
      "id": "(concept.a.b.c.d -> itemOutcome.a.b.c.d.e)[0]",
      "src": "concept.a.b.c.d",
      "srcArrow": "none",
      "srcLabel": "",
      "dst": "itemOutcome.a.b.c.d.e",
      "dstArrow": "triangle",
      "dstLabel": "",
      "opacity": 1,
      "strokeDash": 0,
      "strokeWidth": 2,
      "stroke": "#0D32B2",
      "label": "",
      "fontSize": 16,
      "fontFamily": "DEFAULT",
      "language": "",
      "color": "#676C7E",
      "italic": true,
      "bold": false,
      "underline": false,
      "labelWidth": 0,
      "labelHeight": 0,
      "labelPosition": "",
      "labelPercentage": 0,
      "route": [
        {
<<<<<<< HEAD
          "x": 1093,
          "y": 970
        },
        {
          "x": 1303.5,
          "y": 970
=======
          "x": 1064,
          "y": 956
        },
        {
          "x": 1272.5,
          "y": 956
>>>>>>> 6c148838
        }
      ],
      "animated": false,
      "tooltip": "",
      "icon": null,
      "zIndex": 4
    },
    {
      "id": "(scorer.abc -> item.a)[0]",
      "src": "scorer.abc",
      "srcArrow": "none",
      "srcLabel": "",
      "dst": "item.a",
      "dstArrow": "triangle",
      "dstLabel": "",
      "opacity": 1,
      "strokeDash": 0,
      "strokeWidth": 2,
      "stroke": "#0D32B2",
      "label": "",
      "fontSize": 16,
      "fontFamily": "DEFAULT",
      "language": "",
      "color": "#676C7E",
      "italic": true,
      "bold": false,
      "underline": false,
      "labelWidth": 0,
      "labelHeight": 0,
      "labelPosition": "",
      "labelPercentage": 0,
      "route": [
        {
          "x": 81,
          "y": 1086
        },
        {
<<<<<<< HEAD
          "x": 569,
          "y": 1100
=======
          "x": 559,
          "y": 1086
>>>>>>> 6c148838
        }
      ],
      "animated": false,
      "tooltip": "",
      "icon": null,
      "zIndex": 4
    },
    {
      "id": "(itemOutcome.a.b.c.d.e -> scorer)[0]",
      "src": "itemOutcome.a.b.c.d.e",
      "srcArrow": "none",
      "srcLabel": "",
      "dst": "scorer",
      "dstArrow": "triangle",
      "dstLabel": "",
      "opacity": 1,
      "strokeDash": 0,
      "strokeWidth": 2,
      "stroke": "#0D32B2",
      "label": "",
      "fontSize": 16,
      "fontFamily": "DEFAULT",
      "language": "",
      "color": "#676C7E",
      "italic": true,
      "bold": false,
      "underline": false,
      "labelWidth": 0,
      "labelHeight": 0,
      "labelPosition": "",
      "labelPercentage": 0,
      "route": [
        {
<<<<<<< HEAD
          "x": 1303.5,
          "y": 1230
=======
          "x": 1272.5,
          "y": 1216
>>>>>>> 6c148838
        },
        {
          "x": 75,
          "y": 1216
        }
      ],
      "animated": false,
      "tooltip": "",
      "icon": null,
      "zIndex": 4
    },
    {
      "id": "(scorer -> itemResponse.c)[0]",
      "src": "scorer",
      "srcArrow": "none",
      "srcLabel": "",
      "dst": "itemResponse.c",
      "dstArrow": "triangle",
      "dstLabel": "",
      "opacity": 1,
      "strokeDash": 0,
      "strokeWidth": 2,
      "stroke": "#0D32B2",
      "label": "",
      "fontSize": 16,
      "fontFamily": "DEFAULT",
      "language": "",
      "color": "#676C7E",
      "italic": true,
      "bold": false,
      "underline": false,
      "labelWidth": 0,
      "labelHeight": 0,
      "labelPosition": "",
      "labelPercentage": 0,
      "route": [
        {
          "x": 75,
          "y": 1346
        },
        {
<<<<<<< HEAD
          "x": 319,
          "y": 1360
=======
          "x": 314,
          "y": 1346
>>>>>>> 6c148838
        }
      ],
      "animated": false,
      "tooltip": "",
      "icon": null,
      "zIndex": 4
    },
    {
      "id": "(scorer -- )[0]",
      "src": "scorer",
      "srcArrow": "none",
      "srcLabel": "",
      "dst": "scorer-lifeline-end-3390057676",
      "dstArrow": "none",
      "dstLabel": "",
      "opacity": 1,
      "strokeDash": 6,
      "strokeWidth": 2,
      "stroke": "#0D32B2",
      "label": "",
      "fontSize": 16,
      "fontFamily": "DEFAULT",
      "language": "",
      "color": "#676C7E",
      "italic": true,
      "bold": false,
      "underline": false,
      "labelWidth": 0,
      "labelHeight": 0,
      "labelPosition": "",
      "labelPercentage": 0,
      "route": [
        {
          "x": 75,
          "y": 176
        },
        {
          "x": 75,
          "y": 1476
        }
      ],
      "animated": false,
      "tooltip": "",
      "icon": null,
      "zIndex": 2
    },
    {
      "id": "(itemResponse -- )[0]",
      "src": "itemResponse",
      "srcArrow": "none",
      "srcLabel": "",
      "dst": "itemResponse-lifeline-end-3886259856",
      "dstArrow": "none",
      "dstLabel": "",
      "opacity": 1,
      "strokeDash": 6,
      "strokeWidth": 2,
      "stroke": "#0D32B2",
      "label": "",
      "fontSize": 16,
      "fontFamily": "DEFAULT",
      "language": "",
      "color": "#676C7E",
      "italic": true,
      "bold": false,
      "underline": false,
      "labelWidth": 0,
      "labelHeight": 0,
      "labelPosition": "",
      "labelPercentage": 0,
      "route": [
        {
<<<<<<< HEAD
          "x": 325,
          "y": 190
        },
        {
          "x": 325,
          "y": 1490
=======
          "x": 320,
          "y": 176
        },
        {
          "x": 320,
          "y": 1476
>>>>>>> 6c148838
        }
      ],
      "animated": false,
      "tooltip": "",
      "icon": null,
      "zIndex": 2
    },
    {
      "id": "(item -- )[0]",
      "src": "item",
      "srcArrow": "none",
      "srcLabel": "",
      "dst": "item-lifeline-end-4102336625",
      "dstArrow": "none",
      "dstLabel": "",
      "opacity": 1,
      "strokeDash": 6,
      "strokeWidth": 2,
      "stroke": "#0D32B2",
      "label": "",
      "fontSize": 16,
      "fontFamily": "DEFAULT",
      "language": "",
      "color": "#676C7E",
      "italic": true,
      "bold": false,
      "underline": false,
      "labelWidth": 0,
      "labelHeight": 0,
      "labelPosition": "",
      "labelPercentage": 0,
      "route": [
        {
<<<<<<< HEAD
          "x": 575,
          "y": 190
        },
        {
          "x": 575,
          "y": 1490
=======
          "x": 565,
          "y": 176
        },
        {
          "x": 565,
          "y": 1476
>>>>>>> 6c148838
        }
      ],
      "animated": false,
      "tooltip": "",
      "icon": null,
      "zIndex": 2
    },
    {
      "id": "(essayRubric -- )[0]",
      "src": "essayRubric",
      "srcArrow": "none",
      "srcLabel": "",
      "dst": "essayRubric-lifeline-end-1632038932",
      "dstArrow": "none",
      "dstLabel": "",
      "opacity": 1,
      "strokeDash": 6,
      "strokeWidth": 2,
      "stroke": "#0D32B2",
      "label": "",
      "fontSize": 16,
      "fontFamily": "DEFAULT",
      "language": "",
      "color": "#676C7E",
      "italic": true,
      "bold": false,
      "underline": false,
      "labelWidth": 0,
      "labelHeight": 0,
      "labelPosition": "",
      "labelPercentage": 0,
      "route": [
        {
<<<<<<< HEAD
          "x": 825,
          "y": 190
        },
        {
          "x": 825,
          "y": 1490
=======
          "x": 803,
          "y": 176
        },
        {
          "x": 803,
          "y": 1476
>>>>>>> 6c148838
        }
      ],
      "animated": false,
      "tooltip": "",
      "icon": null,
      "zIndex": 2
    },
    {
      "id": "(concept -- )[0]",
      "src": "concept",
      "srcArrow": "none",
      "srcLabel": "",
      "dst": "concept-lifeline-end-1391711018",
      "dstArrow": "none",
      "dstLabel": "",
      "opacity": 1,
      "strokeDash": 6,
      "strokeWidth": 2,
      "stroke": "#0D32B2",
      "label": "",
      "fontSize": 16,
      "fontFamily": "DEFAULT",
      "language": "",
      "color": "#676C7E",
      "italic": true,
      "bold": false,
      "underline": false,
      "labelWidth": 0,
      "labelHeight": 0,
      "labelPosition": "",
      "labelPercentage": 0,
      "route": [
        {
<<<<<<< HEAD
          "x": 1075,
          "y": 190
        },
        {
          "x": 1075,
          "y": 1490
=======
          "x": 1046,
          "y": 176
        },
        {
          "x": 1046,
          "y": 1476
>>>>>>> 6c148838
        }
      ],
      "animated": false,
      "tooltip": "",
      "icon": null,
      "zIndex": 2
    },
    {
      "id": "(itemOutcome -- )[0]",
      "src": "itemOutcome",
      "srcArrow": "none",
      "srcLabel": "",
      "dst": "itemOutcome-lifeline-end-3921917181",
      "dstArrow": "none",
      "dstLabel": "",
      "opacity": 1,
      "strokeDash": 6,
      "strokeWidth": 2,
      "stroke": "#0D32B2",
      "label": "",
      "fontSize": 16,
      "fontFamily": "DEFAULT",
      "language": "",
      "color": "#676C7E",
      "italic": true,
      "bold": false,
      "underline": false,
      "labelWidth": 0,
      "labelHeight": 0,
      "labelPosition": "",
      "labelPercentage": 0,
      "route": [
        {
<<<<<<< HEAD
          "x": 1325.5,
          "y": 190
        },
        {
          "x": 1325.5,
          "y": 1490
=======
          "x": 1294.5,
          "y": 176
        },
        {
          "x": 1294.5,
          "y": 1476
>>>>>>> 6c148838
        }
      ],
      "animated": false,
      "tooltip": "",
      "icon": null,
      "zIndex": 2
    }
  ]
}<|MERGE_RESOLUTION|>--- conflicted
+++ resolved
@@ -82,13 +82,8 @@
       "id": "itemResponse",
       "type": "",
       "pos": {
-<<<<<<< HEAD
-        "x": 225,
-        "y": 64
-=======
         "x": 220,
         "y": 50
->>>>>>> 6c148838
       },
       "width": 200,
       "height": 126,
@@ -126,13 +121,8 @@
       "id": "itemResponse.a",
       "type": "rectangle",
       "pos": {
-<<<<<<< HEAD
-        "x": 319,
-        "y": 304
-=======
         "x": 314,
         "y": 290
->>>>>>> 6c148838
       },
       "width": 12,
       "height": 162,
@@ -169,11 +159,7 @@
       "id": "item",
       "type": "",
       "pos": {
-<<<<<<< HEAD
-        "x": 500,
-=======
         "x": 490,
->>>>>>> 6c148838
         "y": 50
       },
       "width": 150,
@@ -212,13 +198,8 @@
       "id": "item.a",
       "type": "rectangle",
       "pos": {
-<<<<<<< HEAD
-        "x": 569,
-        "y": 418
-=======
         "x": 559,
         "y": 404
->>>>>>> 6c148838
       },
       "width": 12,
       "height": 698,
@@ -255,13 +236,8 @@
       "id": "item.a.b",
       "type": "rectangle",
       "pos": {
-<<<<<<< HEAD
-        "x": 565,
-        "y": 434
-=======
         "x": 555,
         "y": 420
->>>>>>> 6c148838
       },
       "width": 20,
       "height": 162,
@@ -298,13 +274,8 @@
       "id": "essayRubric",
       "type": "",
       "pos": {
-<<<<<<< HEAD
-        "x": 732,
-        "y": 64
-=======
         "x": 710,
         "y": 50
->>>>>>> 6c148838
       },
       "width": 186,
       "height": 126,
@@ -342,13 +313,8 @@
       "id": "essayRubric.a",
       "type": "rectangle",
       "pos": {
-<<<<<<< HEAD
-        "x": 819,
-        "y": 532
-=======
         "x": 797,
         "y": 518
->>>>>>> 6c148838
       },
       "width": 12,
       "height": 340,
@@ -385,13 +351,8 @@
       "id": "essayRubric.a.b",
       "type": "rectangle",
       "pos": {
-<<<<<<< HEAD
-        "x": 815,
-        "y": 548
-=======
         "x": 793,
         "y": 534
->>>>>>> 6c148838
       },
       "width": 20,
       "height": 308,
@@ -428,13 +389,8 @@
       "id": "essayRubric.a.b.c",
       "type": "rectangle",
       "pos": {
-<<<<<<< HEAD
-        "x": 811,
-        "y": 564
-=======
         "x": 789,
         "y": 550
->>>>>>> 6c148838
       },
       "width": 28,
       "height": 162,
@@ -471,13 +427,8 @@
       "id": "concept",
       "type": "",
       "pos": {
-<<<<<<< HEAD
-        "x": 995,
-        "y": 64
-=======
         "x": 966,
         "y": 50
->>>>>>> 6c148838
       },
       "width": 160,
       "height": 126,
@@ -515,13 +466,8 @@
       "id": "concept.a",
       "type": "rectangle",
       "pos": {
-<<<<<<< HEAD
-        "x": 1069,
-        "y": 646
-=======
         "x": 1040,
         "y": 632
->>>>>>> 6c148838
       },
       "width": 12,
       "height": 388,
@@ -558,13 +504,8 @@
       "id": "concept.a.b",
       "type": "rectangle",
       "pos": {
-<<<<<<< HEAD
-        "x": 1065,
-        "y": 662
-=======
         "x": 1036,
         "y": 648
->>>>>>> 6c148838
       },
       "width": 20,
       "height": 356,
@@ -601,13 +542,8 @@
       "id": "concept.a.b.c",
       "type": "rectangle",
       "pos": {
-<<<<<<< HEAD
-        "x": 1061,
-        "y": 678
-=======
         "x": 1032,
         "y": 664
->>>>>>> 6c148838
       },
       "width": 28,
       "height": 324,
@@ -644,13 +580,8 @@
       "id": "concept.a.b.c.d",
       "type": "rectangle",
       "pos": {
-<<<<<<< HEAD
-        "x": 1057,
-        "y": 694
-=======
         "x": 1028,
         "y": 680
->>>>>>> 6c148838
       },
       "width": 36,
       "height": 292,
@@ -687,13 +618,8 @@
       "id": "itemOutcome",
       "type": "",
       "pos": {
-<<<<<<< HEAD
-        "x": 1227,
-        "y": 64
-=======
         "x": 1196,
         "y": 50
->>>>>>> 6c148838
       },
       "width": 197,
       "height": 126,
@@ -731,13 +657,8 @@
       "id": "itemOutcome.a",
       "type": "rectangle",
       "pos": {
-<<<<<<< HEAD
-        "x": 1319,
-        "y": 890
-=======
         "x": 1288,
         "y": 876
->>>>>>> 6c148838
       },
       "width": 12,
       "height": 420,
@@ -774,13 +695,8 @@
       "id": "itemOutcome.a.b",
       "type": "rectangle",
       "pos": {
-<<<<<<< HEAD
-        "x": 1315,
-        "y": 906
-=======
         "x": 1284,
         "y": 892
->>>>>>> 6c148838
       },
       "width": 20,
       "height": 388,
@@ -817,13 +733,8 @@
       "id": "itemOutcome.a.b.c",
       "type": "rectangle",
       "pos": {
-<<<<<<< HEAD
-        "x": 1311,
-        "y": 922
-=======
         "x": 1280,
         "y": 908
->>>>>>> 6c148838
       },
       "width": 28,
       "height": 356,
@@ -860,13 +771,8 @@
       "id": "itemOutcome.a.b.c.d",
       "type": "rectangle",
       "pos": {
-<<<<<<< HEAD
-        "x": 1307,
-        "y": 938
-=======
         "x": 1276,
         "y": 924
->>>>>>> 6c148838
       },
       "width": 36,
       "height": 324,
@@ -903,13 +809,8 @@
       "id": "itemOutcome.a.b.c.d.e",
       "type": "rectangle",
       "pos": {
-<<<<<<< HEAD
-        "x": 1303,
-        "y": 954
-=======
         "x": 1272,
         "y": 940
->>>>>>> 6c148838
       },
       "width": 44,
       "height": 292,
@@ -946,13 +847,8 @@
       "id": "itemResponse.c",
       "type": "rectangle",
       "pos": {
-<<<<<<< HEAD
-        "x": 319,
-        "y": 1344
-=======
         "x": 314,
         "y": 1330
->>>>>>> 6c148838
       },
       "width": 12,
       "height": 80,
@@ -1017,13 +913,8 @@
           "y": 306
         },
         {
-<<<<<<< HEAD
-          "x": 319,
-          "y": 320
-=======
           "x": 314,
           "y": 306
->>>>>>> 6c148838
         }
       ],
       "animated": false,
@@ -1057,21 +948,12 @@
       "labelPercentage": 0,
       "route": [
         {
-<<<<<<< HEAD
-          "x": 331,
-          "y": 450
-        },
-        {
-          "x": 565,
-          "y": 450
-=======
           "x": 326,
           "y": 436
         },
         {
           "x": 555,
           "y": 436
->>>>>>> 6c148838
         }
       ],
       "animated": false,
@@ -1105,21 +987,12 @@
       "labelPercentage": 0,
       "route": [
         {
-<<<<<<< HEAD
-          "x": 585,
-          "y": 580
-        },
-        {
-          "x": 811,
-          "y": 580
-=======
           "x": 575,
           "y": 566
         },
         {
           "x": 789,
           "y": 566
->>>>>>> 6c148838
         }
       ],
       "animated": false,
@@ -1153,21 +1026,12 @@
       "labelPercentage": 0,
       "route": [
         {
-<<<<<<< HEAD
-          "x": 839,
-          "y": 710
-        },
-        {
-          "x": 1057,
-          "y": 710
-=======
           "x": 817,
           "y": 696
         },
         {
           "x": 1028,
           "y": 696
->>>>>>> 6c148838
         }
       ],
       "animated": false,
@@ -1201,21 +1065,12 @@
       "labelPercentage": 0,
       "route": [
         {
-<<<<<<< HEAD
-          "x": 581,
-          "y": 840
-        },
-        {
-          "x": 815,
-          "y": 840
-=======
           "x": 571,
           "y": 826
         },
         {
           "x": 793,
           "y": 826
->>>>>>> 6c148838
         }
       ],
       "animated": false,
@@ -1249,21 +1104,12 @@
       "labelPercentage": 0,
       "route": [
         {
-<<<<<<< HEAD
-          "x": 1093,
-          "y": 970
-        },
-        {
-          "x": 1303.5,
-          "y": 970
-=======
           "x": 1064,
           "y": 956
         },
         {
           "x": 1272.5,
           "y": 956
->>>>>>> 6c148838
         }
       ],
       "animated": false,
@@ -1301,13 +1147,8 @@
           "y": 1086
         },
         {
-<<<<<<< HEAD
-          "x": 569,
-          "y": 1100
-=======
           "x": 559,
           "y": 1086
->>>>>>> 6c148838
         }
       ],
       "animated": false,
@@ -1341,13 +1182,8 @@
       "labelPercentage": 0,
       "route": [
         {
-<<<<<<< HEAD
-          "x": 1303.5,
-          "y": 1230
-=======
           "x": 1272.5,
           "y": 1216
->>>>>>> 6c148838
         },
         {
           "x": 75,
@@ -1389,13 +1225,8 @@
           "y": 1346
         },
         {
-<<<<<<< HEAD
-          "x": 319,
-          "y": 1360
-=======
           "x": 314,
           "y": 1346
->>>>>>> 6c148838
         }
       ],
       "animated": false,
@@ -1468,21 +1299,12 @@
       "labelPercentage": 0,
       "route": [
         {
-<<<<<<< HEAD
-          "x": 325,
-          "y": 190
-        },
-        {
-          "x": 325,
-          "y": 1490
-=======
           "x": 320,
           "y": 176
         },
         {
           "x": 320,
           "y": 1476
->>>>>>> 6c148838
         }
       ],
       "animated": false,
@@ -1516,21 +1338,12 @@
       "labelPercentage": 0,
       "route": [
         {
-<<<<<<< HEAD
-          "x": 575,
-          "y": 190
-        },
-        {
-          "x": 575,
-          "y": 1490
-=======
           "x": 565,
           "y": 176
         },
         {
           "x": 565,
           "y": 1476
->>>>>>> 6c148838
         }
       ],
       "animated": false,
@@ -1564,21 +1377,12 @@
       "labelPercentage": 0,
       "route": [
         {
-<<<<<<< HEAD
-          "x": 825,
-          "y": 190
-        },
-        {
-          "x": 825,
-          "y": 1490
-=======
           "x": 803,
           "y": 176
         },
         {
           "x": 803,
           "y": 1476
->>>>>>> 6c148838
         }
       ],
       "animated": false,
@@ -1612,21 +1416,12 @@
       "labelPercentage": 0,
       "route": [
         {
-<<<<<<< HEAD
-          "x": 1075,
-          "y": 190
-        },
-        {
-          "x": 1075,
-          "y": 1490
-=======
           "x": 1046,
           "y": 176
         },
         {
           "x": 1046,
           "y": 1476
->>>>>>> 6c148838
         }
       ],
       "animated": false,
@@ -1660,21 +1455,12 @@
       "labelPercentage": 0,
       "route": [
         {
-<<<<<<< HEAD
-          "x": 1325.5,
-          "y": 190
-        },
-        {
-          "x": 1325.5,
-          "y": 1490
-=======
           "x": 1294.5,
           "y": 176
         },
         {
           "x": 1294.5,
           "y": 1476
->>>>>>> 6c148838
         }
       ],
       "animated": false,
