--- conflicted
+++ resolved
@@ -175,20 +175,6 @@
 func (s Shape) CSSStyle() string {
 	out := ""
 
-<<<<<<< HEAD
-	out += fmt.Sprintf(`opacity:%f;`, s.Opacity)
-=======
-	if s.Type == ShapeSQLTable || s.Type == ShapeClass {
-		// Fill is used for header fill in these types
-		// This fill property is just background of rows
-		out += fmt.Sprintf(`fill:%s;`, s.Stroke)
-		// Stroke (border) of these shapes should match the header fill
-		out += fmt.Sprintf(`stroke:%s;`, s.Fill)
-	} else {
-		out += fmt.Sprintf(`fill:%s;`, s.Fill)
-		out += fmt.Sprintf(`stroke:%s;`, s.Stroke)
-	}
->>>>>>> 335d925b
 	out += fmt.Sprintf(`stroke-width:%d;`, s.StrokeWidth)
 	if s.StrokeDash != 0 {
 		dashSize, gapSize := svg.GetStrokeDashAttributes(float64(s.StrokeWidth), s.StrokeDash)
@@ -296,11 +282,6 @@
 func (c Connection) CSSStyle() string {
 	out := ""
 
-<<<<<<< HEAD
-	out += fmt.Sprintf(`opacity:%f;`, c.Opacity)
-=======
-	out += fmt.Sprintf(`stroke:%s;`, c.Stroke)
->>>>>>> 335d925b
 	out += fmt.Sprintf(`stroke-width:%d;`, c.StrokeWidth)
 	strokeDash := c.StrokeDash
 	if strokeDash == 0 && c.Animated {
