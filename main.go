--- conflicted
+++ resolved
@@ -197,15 +197,11 @@
 	ms.Log.Debug.Printf("using layout plugin %s (%s)", *layoutFlag, plocation)
 
 	var pw png.Playwright
-<<<<<<< HEAD
 	if filepath.Ext(outputPath) == ".png" || filepath.Ext(outputPath) == ".pdf" {
-=======
-	if filepath.Ext(outputPath) == ".png" {
 		if darkThemeFlag != nil {
 			ms.Log.Warn.Printf("--dark-theme cannot be used while exporting to another format other than .svg")
 			darkThemeFlag = nil
 		}
->>>>>>> b46cc7d6
 		pw, err = png.InitPlaywright()
 		if err != nil {
 			return err
@@ -290,18 +286,13 @@
 		return nil, false, err
 	}
 
-<<<<<<< HEAD
 	var svg []byte
 	if filepath.Ext(outputPath) == ".pdf" {
 		svg, err = renderPDF(ctx, ms, plugin, sketch, pad, outputPath, page, ruler, diagram, nil, nil)
 	} else {
-		compileDur := time.Since(start)
-		svg, err = render(ctx, ms, compileDur, plugin, sketch, pad, inputPath, outputPath, bundle, forceAppendix, page, ruler, diagram)
-	}
-=======
-	compileDir := time.Since(start)
-	svg, err := render(ctx, ms, compileDir, plugin, sketch, pad, themeID, darkThemeID, inputPath, outputPath, bundle, forceAppendix, page, ruler, diagram)
->>>>>>> b46cc7d6
+		compileDir := time.Since(start)
+		svg, err = render(ctx, ms, compileDir, plugin, sketch, pad, themeID, darkThemeID, inputPath, outputPath, bundle, forceAppendix, page, ruler, diagram)
+	}
 	if err != nil {
 		return svg, false, err
 	}
