--- conflicted
+++ resolved
@@ -7,13 +7,8 @@
 
 #### Improvements 🧹
 
-<<<<<<< HEAD
-- Fmt now preserves leading comment spacing.
-  [#400](https://github.com/terrastruct/d2/issues/400)
+- `d2 fmt` now preserves leading comment spacing. [#400](https://github.com/terrastruct/d2/issues/400)
 - Markdown can now be styled with keywords stroke and fill. [https://github.com/terrastruct/d2/pull/460](https://github.com/terrastruct/d2/pull/460)
-=======
-- `d2 fmt` now preserves leading comment spacing. [#400](https://github.com/terrastruct/d2/issues/400)
->>>>>>> 8c2a9d63
 
 #### Bugfixes ⛑️
 
