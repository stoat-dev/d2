![animated connection example](https://user-images.githubusercontent.com/3120367/213055161-e6f1918b-150c-4beb-b61c-3ea05cc29f00.svg)


#### Features 🚀
<<<<<<< HEAD
- Circle arrowheads are now supported. [#634](https://github.com/terrastruct/d2/pull/634)
=======

- `animated` keyword implemented for connections. [#652](https://github.com/terrastruct/d2/pull/652)

>>>>>>> 5c068547
#### Improvements 🧹

- ELK layouts tuned to have better defaults. [#627](https://github.com/terrastruct/d2/pull/627)
- Code snippets of unrecognized languages will render (just without syntax highlighting). [#650](https://github.com/terrastruct/d2/pull/650)
- Adds sketched versions of arrowheads. [#656](https://github.com/terrastruct/d2/pull/656)

#### Bugfixes ⛑️

- Fixes arrowheads sometimes appearing broken in dagre layouts. [#649](https://github.com/terrastruct/d2/pull/649)
- Fixes attributes being ignored for `sql_table` to `sql_table` connections. [#658](https://github.com/terrastruct/d2/pull/658)
- Fixes tooltip/link attributes being ignored for `sql_table` and `class`. [#658](https://github.com/terrastruct/d2/pull/658)
- Fixes arrowheads sometimes appearing broken with sketch on. [#656](https://github.com/terrastruct/d2/pull/656)
- Fixes code snippets not being tall enough with leading newlines. [#664](https://github.com/terrastruct/d2/pull/664)
- Opacity was not being applied to labels of shapes (and other edge cases). [#677](https://github.com/terrastruct/d2/pull/677)
- Icon URLs that needed escaping (e.g. with ampersands) are handled correctly by CLI. [#666](https://github.com/terrastruct/d2/pull/666)
- Fixes markdown shapes being slightly too short for their text in some cases. [#665](https://github.com/terrastruct/d2/pull/665)
- Fixes self-connections inside layouts when using ELK. [#676](https://github.com/terrastruct/d2/pull/676)<|MERGE_RESOLUTION|>--- conflicted
+++ resolved
@@ -2,13 +2,11 @@
 
 
 #### Features 🚀
-<<<<<<< HEAD
+
 - Circle arrowheads are now supported. [#634](https://github.com/terrastruct/d2/pull/634)
-=======
 
 - `animated` keyword implemented for connections. [#652](https://github.com/terrastruct/d2/pull/652)
 
->>>>>>> 5c068547
 #### Improvements 🧹
 
 - ELK layouts tuned to have better defaults. [#627](https://github.com/terrastruct/d2/pull/627)
