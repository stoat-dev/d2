--- conflicted
+++ resolved
@@ -622,14 +622,15 @@
 	el.Ry = height / 2
 	el.Cx = tl.X + el.Rx
 	el.Cy = tl.Y + el.Ry
+	el.Fill, el.Stroke = fill, stroke
 	el.Class = "shape"
 	el.Style = style
 	return el.Render()
 }
 
-func renderDoubleOval(tl *geo.Point, width, height float64, style string) string {
+func renderDoubleOval(tl *geo.Point, width, height float64, fill, stroke, style string) string {
 	var innerTL *geo.Point = tl.AddVector(geo.NewVector(d2target.INNER_BORDER_OFFSET, d2target.INNER_BORDER_OFFSET))
-	return renderOval(tl, width, height, style) + renderOval(innerTL, width-10, height-10, style)
+	return renderOval(tl, width, height, fill, stroke, style) + renderOval(innerTL, width-10, height-10, fill, stroke, style)
 }
 
 func defineShadowFilter(writer io.Writer) {
@@ -815,22 +816,9 @@
 		fmt.Fprint(writer, closingTag)
 		return labelMask, nil
 	case d2target.ShapeOval:
-<<<<<<< HEAD
-		if targetShape.Multiple {
-			fmt.Fprint(writer, renderOval(multipleTL, width, height, fill, stroke, style))
-		}
-		if sketchRunner != nil {
-			out, err := d2sketch.Oval(sketchRunner, targetShape)
-			if err != nil {
-				return "", err
-			}
-			fmt.Fprint(writer, out)
-		} else {
-			fmt.Fprint(writer, renderOval(tl, width, height, fill, stroke, style))
-=======
 		if targetShape.DoubleBorder {
 			if targetShape.Multiple {
-				fmt.Fprint(writer, renderDoubleOval(multipleTL, width, height, style))
+				fmt.Fprint(writer, renderDoubleOval(multipleTL, width, height, fill, stroke, style))
 			}
 			if sketchRunner != nil {
 				out, err := d2sketch.DoubleOval(sketchRunner, targetShape)
@@ -839,11 +827,11 @@
 				}
 				fmt.Fprintf(writer, out)
 			} else {
-				fmt.Fprint(writer, renderDoubleOval(tl, width, height, style))
+				fmt.Fprint(writer, renderDoubleOval(tl, width, height, fill, stroke, style))
 			}
 		} else {
 			if targetShape.Multiple {
-				fmt.Fprint(writer, renderOval(multipleTL, width, height, style))
+				fmt.Fprint(writer, renderOval(multipleTL, width, height, fill, stroke, style))
 			}
 			if sketchRunner != nil {
 				out, err := d2sketch.Oval(sketchRunner, targetShape)
@@ -852,9 +840,8 @@
 				}
 				fmt.Fprintf(writer, out)
 			} else {
-				fmt.Fprint(writer, renderOval(tl, width, height, style))
-			}
->>>>>>> 9cdce241
+				fmt.Fprint(writer, renderOval(tl, width, height, fill, stroke, style))
+			}
 		}
 
 	case d2target.ShapeImage:
@@ -874,70 +861,84 @@
 		if targetShape.ThreeDee {
 			fmt.Fprint(writer, render3dRect(targetShape))
 		} else {
-<<<<<<< HEAD
-			if targetShape.Multiple {
-				el := svg_style.NewThemableElement("rect")
-				el.X = float64(targetShape.Pos.X + 10)
-				el.Y = float64(targetShape.Pos.Y - 10)
-				el.Width = float64(targetShape.Width)
-				el.Height = float64(targetShape.Height)
-				el.Fill = fill
-				el.Stroke = stroke
-				el.Style = style
-				fmt.Fprint(writer, el.Render())
-			}
-			if sketchRunner != nil {
-				out, err := d2sketch.Rect(sketchRunner, targetShape)
-				if err != nil {
-					return "", err
-				}
-				fmt.Fprint(writer, out)
-			} else {
-				el := svg_style.NewThemableElement("rect")
-				el.X = float64(targetShape.Pos.X)
-				el.Y = float64(targetShape.Pos.Y)
-				el.Width = float64(targetShape.Width)
-				el.Height = float64(targetShape.Height)
-				el.Fill = fill
-				el.Stroke = stroke
-				el.Style = style
-				fmt.Fprint(writer, el.Render())
-=======
 			if !targetShape.DoubleBorder {
 				if targetShape.Multiple {
-					fmt.Fprintf(writer, `<rect x="%d" y="%d" width="%d" height="%d" style="%s" />`,
-						targetShape.Pos.X+10, targetShape.Pos.Y-10, targetShape.Width, targetShape.Height, style)
+					el := svg_style.NewThemableElement("rect")
+					el.X = float64(targetShape.Pos.X + 10)
+					el.Y = float64(targetShape.Pos.Y - 10)
+					el.Width = float64(targetShape.Width)
+					el.Height = float64(targetShape.Height)
+					el.Fill = fill
+					el.Stroke = stroke
+					el.Style = style
+					fmt.Fprint(writer, el.Render())
 				}
 				if sketchRunner != nil {
 					out, err := d2sketch.Rect(sketchRunner, targetShape)
 					if err != nil {
 						return "", err
 					}
-					fmt.Fprintf(writer, out)
+					fmt.Fprint(writer, out)
 				} else {
-					fmt.Fprintf(writer, `<rect x="%d" y="%d" width="%d" height="%d" style="%s" />`,
-						targetShape.Pos.X, targetShape.Pos.Y, targetShape.Width, targetShape.Height, style)
+					el := svg_style.NewThemableElement("rect")
+					el.X = float64(targetShape.Pos.X)
+					el.Y = float64(targetShape.Pos.Y)
+					el.Width = float64(targetShape.Width)
+					el.Height = float64(targetShape.Height)
+					el.Fill = fill
+					el.Stroke = stroke
+					el.Style = style
+					fmt.Fprint(writer, el.Render())
 				}
 			} else {
 				if targetShape.Multiple {
-					fmt.Fprintf(writer, `<rect x="%d" y="%d" width="%d" height="%d" style="%s" />`,
-						targetShape.Pos.X+10, targetShape.Pos.Y-10, targetShape.Width, targetShape.Height, style)
-					fmt.Fprintf(writer, `<rect x="%d" y="%d" width="%d" height="%d" style="%s" />`,
-						targetShape.Pos.X+10+d2target.INNER_BORDER_OFFSET, targetShape.Pos.Y-10+d2target.INNER_BORDER_OFFSET, targetShape.Width-2*d2target.INNER_BORDER_OFFSET, targetShape.Height-2*d2target.INNER_BORDER_OFFSET, style)
+					el := svg_style.NewThemableElement("rect")
+					el.X = float64(targetShape.Pos.X + 10)
+					el.Y = float64(targetShape.Pos.Y - 10)
+					el.Width = float64(targetShape.Width)
+					el.Height = float64(targetShape.Height)
+					el.Fill = fill
+					el.Stroke = stroke
+					el.Style = style
+					fmt.Fprint(writer, el.Render())
+
+					el = svg_style.NewThemableElement("rect")
+					el.X = float64(targetShape.Pos.X + 10 + d2target.INNER_BORDER_OFFSET)
+					el.Y = float64(targetShape.Pos.Y - 10 + d2target.INNER_BORDER_OFFSET)
+					el.Width = float64(targetShape.Width - 2*d2target.INNER_BORDER_OFFSET)
+					el.Height = float64(targetShape.Height - 2*d2target.INNER_BORDER_OFFSET)
+					el.Fill = fill
+					el.Stroke = stroke
+					el.Style = style
+					fmt.Fprint(writer, el.Render())
 				}
 				if sketchRunner != nil {
 					out, err := d2sketch.DoubleRect(sketchRunner, targetShape)
 					if err != nil {
 						return "", err
 					}
-					fmt.Fprintf(writer, out)
+					fmt.Fprint(writer, out)
 				} else {
-					fmt.Fprintf(writer, `<rect x="%d" y="%d" width="%d" height="%d" style="%s" />`,
-						targetShape.Pos.X, targetShape.Pos.Y, targetShape.Width, targetShape.Height, style)
-					fmt.Fprintf(writer, `<rect x="%d" y="%d" width="%d" height="%d" style="%s" />`,
-						targetShape.Pos.X+d2target.INNER_BORDER_OFFSET, targetShape.Pos.Y+d2target.INNER_BORDER_OFFSET, targetShape.Width-2*d2target.INNER_BORDER_OFFSET, targetShape.Height-2*d2target.INNER_BORDER_OFFSET, style)
+					el := svg_style.NewThemableElement("rect")
+					el.X = float64(targetShape.Pos.X)
+					el.Y = float64(targetShape.Pos.Y)
+					el.Width = float64(targetShape.Width)
+					el.Height = float64(targetShape.Height)
+					el.Fill = fill
+					el.Stroke = stroke
+					el.Style = style
+					fmt.Fprint(writer, el.Render())
+
+					el = svg_style.NewThemableElement("rect")
+					el.X = float64(targetShape.Pos.X + d2target.INNER_BORDER_OFFSET)
+					el.Y = float64(targetShape.Pos.Y + d2target.INNER_BORDER_OFFSET)
+					el.Width = float64(targetShape.Width - 2*d2target.INNER_BORDER_OFFSET)
+					el.Height = float64(targetShape.Height - 2*d2target.INNER_BORDER_OFFSET)
+					el.Fill = fill
+					el.Stroke = stroke
+					el.Style = style
+					fmt.Fprint(writer, el.Render())
 				}
->>>>>>> 9cdce241
 			}
 		}
 	case d2target.ShapeText, d2target.ShapeCode:
