package d2dagrelayout

import (
	"context"
	_ "embed"
	"encoding/json"
	"fmt"
	"math"
	"regexp"
	"strings"

	"cdr.dev/slog"
	"github.com/dop251/goja"

	"oss.terrastruct.com/util-go/xdefer"

	"oss.terrastruct.com/util-go/go2"

	"oss.terrastruct.com/d2/d2graph"
	"oss.terrastruct.com/d2/d2target"
	"oss.terrastruct.com/d2/lib/geo"
	"oss.terrastruct.com/d2/lib/label"
	"oss.terrastruct.com/d2/lib/log"
	"oss.terrastruct.com/d2/lib/shape"
)

//go:embed setup.js
var setupJS string

//go:embed dagre.js
var dagreJS string

const (
	MIN_SEGMENT_LEN = 10
	MIN_RANK_SEP    = 60
)

type ConfigurableOpts struct {
	NodeSep int `json:"nodesep"`
	EdgeSep int `json:"edgesep"`
}

var DefaultOpts = ConfigurableOpts{
	NodeSep: 40,
	EdgeSep: 20,
}

type DagreNode struct {
	ID     string  `json:"id"`
	X      float64 `json:"x"`
	Y      float64 `json:"y"`
	Width  float64 `json:"width"`
	Height float64 `json:"height"`
}

type DagreEdge struct {
	Points []*geo.Point `json:"points"`
}

type dagreOpts struct {
	// for a top to bottom graph: ranksep is y spacing, nodesep is x spacing, edgesep is x spacing
	ranksep int
	// graph direction: tb (top to bottom)| bt | lr | rl
	rankdir string

	ConfigurableOpts
}

func DefaultLayout(ctx context.Context, g *d2graph.Graph) (err error) {
	return Layout(ctx, g, nil)
}

func Layout(ctx context.Context, g *d2graph.Graph, opts *ConfigurableOpts) (err error) {
	if opts == nil {
		opts = &DefaultOpts
	}
	defer xdefer.Errorf(&err, "failed to dagre layout")

	debugJS := false
	vm := goja.New()
	if _, err := vm.RunString(dagreJS); err != nil {
		return err
	}
	if _, err := vm.RunString(setupJS); err != nil {
		return err
	}

	rootAttrs := dagreOpts{
		ConfigurableOpts: ConfigurableOpts{
			EdgeSep: opts.EdgeSep,
			NodeSep: opts.NodeSep,
		},
	}
	isHorizontal := false
	switch g.Root.Attributes.Direction.Value {
	case "down":
		rootAttrs.rankdir = "TB"
	case "right":
		rootAttrs.rankdir = "LR"
		isHorizontal = true
	case "left":
		rootAttrs.rankdir = "RL"
		isHorizontal = true
	case "up":
		rootAttrs.rankdir = "BT"
	default:
		rootAttrs.rankdir = "TB"
	}

	maxContainerLabelHeight := 0
	for _, obj := range g.Objects {
		if len(obj.ChildrenArray) == 0 {
			continue
		}
		if obj.LabelHeight != nil {
			maxContainerLabelHeight = go2.Max(maxContainerLabelHeight, *obj.LabelHeight+label.PADDING)
		}
	}

	maxLabelSize := 0
	for _, edge := range g.Edges {
		size := edge.LabelDimensions.Width
		if !isHorizontal {
			size = edge.LabelDimensions.Height
		}
		maxLabelSize = go2.Max(maxLabelSize, size)
	}
<<<<<<< HEAD
	rootAttrs.ranksep = go2.Max(MIN_RANK_SEP, maxLabelSize+20)
=======
	rootAttrs.ranksep = go2.Max(go2.Max(100, maxLabelSize+40), maxContainerLabelHeight)
>>>>>>> 5c8cac54

	configJS := setGraphAttrs(rootAttrs)
	if _, err := vm.RunString(configJS); err != nil {
		return err
	}

	loadScript := ""
	idToObj := make(map[string]*d2graph.Object)
	for _, obj := range g.Objects {
		id := obj.AbsID()
		idToObj[id] = obj

		height := obj.Height
		if obj.LabelWidth != nil && obj.LabelHeight != nil {
			if obj.Attributes.Shape.Value == d2target.ShapeImage || obj.Attributes.Icon != nil {
				height += float64(*obj.LabelHeight) + label.PADDING
			}
			if len(obj.ChildrenArray) > 0 {
				height += float64(*obj.LabelHeight) + label.PADDING
			}
		}
		loadScript += generateAddNodeLine(id, int(obj.Width), int(height))
		if obj.Parent != g.Root {
			loadScript += generateAddParentLine(id, obj.Parent.AbsID())
		}
	}
	for _, edge := range g.Edges {
		// dagre doesn't work with edges to containers so we connect container edges to their first child instead (going all the way down)
		// we will chop the edge where it intersects the container border so it only shows the edge from the container
		src := edge.Src
		for len(src.Children) > 0 && src.Class == nil && src.SQLTable == nil {
			src = src.ChildrenArray[0]
		}
		dst := edge.Dst
		for len(dst.Children) > 0 && dst.Class == nil && dst.SQLTable == nil {
			dst = dst.ChildrenArray[0]
		}
		if edge.SrcArrow && !edge.DstArrow {
			// for `b <- a`, edge.Edge is `a -> b` and we expect this routing result
			src, dst = dst, src
		}
		loadScript += generateAddEdgeLine(src.AbsID(), dst.AbsID(), edge.AbsID(), edge.LabelDimensions.Width, edge.LabelDimensions.Height)
	}

	if debugJS {
		log.Debug(ctx, "script", slog.F("all", setupJS+configJS+loadScript))
	}

	if _, err := vm.RunString(loadScript); err != nil {
		return err
	}

	if _, err := vm.RunString(`dagre.layout(g)`); err != nil {
		if debugJS {
			log.Warn(ctx, "layout error", slog.F("err", err))
		}
		return err
	}

	for i := range g.Objects {
		val, err := vm.RunString(fmt.Sprintf("JSON.stringify(g.node(g.nodes()[%d]))", i))
		if err != nil {
			return err
		}
		var dn DagreNode
		if err := json.Unmarshal([]byte(val.String()), &dn); err != nil {
			return err
		}
		if debugJS {
			log.Debug(ctx, "graph", slog.F("json", dn))
		}

		obj := idToObj[dn.ID]

		// dagre gives center of node
		obj.TopLeft = geo.NewPoint(math.Round(dn.X-dn.Width/2), math.Round(dn.Y-dn.Height/2))
		obj.Width = dn.Width
		obj.Height = dn.Height

		if obj.LabelWidth != nil && obj.LabelHeight != nil {
			if len(obj.ChildrenArray) > 0 {
				obj.LabelPosition = go2.Pointer(string(label.OutsideTopCenter))
			} else if obj.Attributes.Shape.Value == d2target.ShapeImage {
				obj.LabelPosition = go2.Pointer(string(label.OutsideBottomCenter))
				// remove the extra height we added to the node when passing to dagre
				obj.Height -= float64(*obj.LabelHeight) + label.PADDING
			} else if obj.Attributes.Icon != nil {
				obj.LabelPosition = go2.Pointer(string(label.InsideTopCenter))
			} else {
				obj.LabelPosition = go2.Pointer(string(label.InsideMiddleCenter))
			}
		}
		if obj.Attributes.Icon != nil {
			obj.IconPosition = go2.Pointer(string(label.InsideMiddleCenter))
		}
	}

	for i, edge := range g.Edges {
		val, err := vm.RunString(fmt.Sprintf("JSON.stringify(g.edge(g.edges()[%d]))", i))
		if err != nil {
			return err
		}
		var de DagreEdge
		if err := json.Unmarshal([]byte(val.String()), &de); err != nil {
			return err
		}
		if debugJS {
			log.Debug(ctx, "graph", slog.F("json", de))
		}

		points := make([]*geo.Point, len(de.Points))
		for i := range de.Points {
			if edge.SrcArrow && !edge.DstArrow {
				points[len(de.Points)-i-1] = de.Points[i].Copy()
			} else {
				points[i] = de.Points[i].Copy()
			}
		}

		startIndex, endIndex := 0, len(points)-1
		start, end := points[startIndex], points[endIndex]

		// chop where edge crosses the source/target boxes since container edges were routed to a descendant
		if edge.Src != edge.Dst {
			for i := 1; i < len(points); i++ {
				segment := *geo.NewSegment(points[i-1], points[i])
				if intersections := edge.Src.Box.Intersections(segment); len(intersections) > 0 {
					start = intersections[0]
					startIndex = i - 1
				}

				if intersections := edge.Dst.Box.Intersections(segment); len(intersections) > 0 {
					end = intersections[0]
					endIndex = i
					break
				}
			}
		}
		points = points[startIndex : endIndex+1]
		points[0] = start
		points[len(points)-1] = end

		edge.Route = points
	}

	for _, obj := range g.Objects {
		if obj.LabelHeight == nil || len(obj.ChildrenArray) <= 0 {
			continue
		}

		// usually you don't want to take away here more than what was added, which is the label height
		// however, if the label height is more than the ranksep/2, we'll have no padding around children anymore
		// so cap the amount taken off at ranksep/2
		subtract := float64(go2.Min(rootAttrs.ranksep/2, *obj.LabelHeight+label.PADDING))

		obj.Height -= subtract

		// If the edge is connected to two descendants that are about to be downshifted, their whole route gets downshifted
		movedEdges := make(map[*d2graph.Edge]struct{})
		for _, e := range g.Edges {
			currSrc := e.Src
			currDst := e.Dst

			isSrcDesc := false
			isDstDesc := false

			for currSrc != nil {
				if currSrc == obj {
					isSrcDesc = true
					break
				}
				currSrc = currSrc.Parent
			}
			for currDst != nil {
				if currDst == obj {
					isDstDesc = true
					break
				}
				currDst = currDst.Parent
			}
			if isSrcDesc && isDstDesc {
				stepSize := subtract
				if e.Src != obj || e.Dst != obj {
					stepSize /= 2.
				}
				movedEdges[e] = struct{}{}
				for _, p := range e.Route {
					p.Y += stepSize
				}
			}
		}

		// Downshift descendents and edges that have one endpoint connected to a descendant
		q := []*d2graph.Object{obj}
		for len(q) > 0 {
			curr := q[0]
			q = q[1:]

			stepSize := subtract
			// The object itself needs to move down the height it was just subtracted
			// all descendents move half, to maintain vertical padding
			if curr != obj {
				stepSize /= 2.
			}
			curr.TopLeft.Y += stepSize
			shouldMove := func(p *geo.Point) bool {
				if curr != obj {
					return true
				}
				// Edge should only move if it's not connected to the bottom side of the shrinking container
				return p.Y != obj.TopLeft.Y+obj.Height
			}
			for _, e := range g.Edges {
				if _, ok := movedEdges[e]; ok {
					continue
				}
				if e.Src == curr {
					if shouldMove(e.Route[0]) {
						e.Route[0].Y += stepSize
					}
				}
				if e.Dst == curr {
					if shouldMove(e.Route[len(e.Route)-1]) {
						e.Route[len(e.Route)-1].Y += stepSize
					}
				}
			}
			for _, c := range curr.ChildrenArray {
				q = append(q, c)
			}
		}
	}

	for _, edge := range g.Edges {
		points := edge.Route
		startIndex, endIndex := 0, len(points)-1
		start, end := points[startIndex], points[endIndex]

		// arrowheads can appear broken if segments are very short from dagre routing a point just outside the shape
		// to fix this, we try extending the previous segment into the shape instead of having a very short segment
		if !start.Equals(points[0]) && startIndex+2 < len(points) {
			newStartingSegment := *geo.NewSegment(start, points[startIndex+1])
			if newStartingSegment.Length() < MIN_SEGMENT_LEN {
				// we don't want a very short segment right next to the source because it will mess up the arrowhead
				// instead we want to extend the next segment into the shape border if possible
				nextStart := points[startIndex+1]
				nextEnd := points[startIndex+2]

				// Note: in other direction to extend towards source
				nextSegment := *geo.NewSegment(nextStart, nextEnd)
				v := nextSegment.ToVector()
				extendedStart := nextEnd.ToVector().Add(v.AddLength(MIN_SEGMENT_LEN)).ToPoint()
				extended := *geo.NewSegment(nextEnd, extendedStart)

				if intersections := edge.Src.Box.Intersections(extended); len(intersections) > 0 {
					start = intersections[0]
					startIndex += 1
				}
			}
		}
		if !end.Equals(points[len(points)-1]) && endIndex-2 >= 0 {
			newEndingSegment := *geo.NewSegment(end, points[endIndex-1])
			if newEndingSegment.Length() < MIN_SEGMENT_LEN {
				// extend the prev segment into the shape border if possible
				prevStart := points[endIndex-2]
				prevEnd := points[endIndex-1]

				prevSegment := *geo.NewSegment(prevStart, prevEnd)
				v := prevSegment.ToVector()
				extendedEnd := prevStart.ToVector().Add(v.AddLength(MIN_SEGMENT_LEN)).ToPoint()
				extended := *geo.NewSegment(prevStart, extendedEnd)

				if intersections := edge.Dst.Box.Intersections(extended); len(intersections) > 0 {
					end = intersections[0]
					endIndex -= 1
				}
			}
		}

		srcShape := shape.NewShape(d2target.DSL_SHAPE_TO_SHAPE_TYPE[strings.ToLower(edge.Src.Attributes.Shape.Value)], edge.Src.Box)
		dstShape := shape.NewShape(d2target.DSL_SHAPE_TO_SHAPE_TYPE[strings.ToLower(edge.Dst.Attributes.Shape.Value)], edge.Dst.Box)

		// trace the edge to the specific shape's border
		points[startIndex] = shape.TraceToShapeBorder(srcShape, start, points[startIndex+1])
		points[endIndex] = shape.TraceToShapeBorder(dstShape, end, points[endIndex-1])
		points = points[startIndex : endIndex+1]

		// build a curved path from the dagre route
		vectors := make([]geo.Vector, 0, len(points)-1)
		for i := 1; i < len(points); i++ {
			vectors = append(vectors, points[i-1].VectorTo(points[i]))
		}

		path := make([]*geo.Point, 0)
		path = append(path, points[0])
		if len(vectors) > 1 {
			path = append(path, points[0].AddVector(vectors[0].Multiply(.8)))
			for i := 1; i < len(vectors)-2; i++ {
				p := points[i]
				v := vectors[i]
				path = append(path, p.AddVector(v.Multiply(.2)))
				path = append(path, p.AddVector(v.Multiply(.5)))
				path = append(path, p.AddVector(v.Multiply(.8)))
			}
			path = append(path, points[len(points)-2].AddVector(vectors[len(vectors)-1].Multiply(.2)))
			edge.IsCurve = true
		}
		path = append(path, points[len(points)-1])

		edge.Route = path
		// compile needs to assign edge label positions
		if edge.Attributes.Label.Value != "" {
			edge.LabelPosition = go2.Pointer(string(label.InsideMiddleCenter))
		}
	}

	return nil
}

func setGraphAttrs(attrs dagreOpts) string {
	return fmt.Sprintf(`g.setGraph({
  ranksep: %d,
  edgesep: %d,
  nodesep: %d,
  rankdir: "%s",
});
`,
		attrs.ranksep,
		attrs.ConfigurableOpts.EdgeSep,
		attrs.ConfigurableOpts.NodeSep,
		attrs.rankdir,
	)
}

func escapeID(id string) string {
	// fixes \\
	id = strings.ReplaceAll(id, "\\", `\\`)
	// replaces \n with \\n whenever \n is not preceded by \ (does not replace \\n)
	re := regexp.MustCompile(`[^\\]\n`)
	id = re.ReplaceAllString(id, `\\n`)
	// avoid an unescaped \r becoming a \n in the layout result
	id = strings.ReplaceAll(id, "\r", `\r`)
	return id
}

func generateAddNodeLine(id string, width, height int) string {
	id = escapeID(id)
	return fmt.Sprintf("g.setNode(`%s`, { id: `%s`, width: %d, height: %d });\n", id, id, width, height)
}

func generateAddParentLine(childID, parentID string) string {
	return fmt.Sprintf("g.setParent(`%s`, `%s`);\n", escapeID(childID), escapeID(parentID))
}

func generateAddEdgeLine(fromID, toID, edgeID string, width, height int) string {
	return fmt.Sprintf("g.setEdge({v:`%s`, w:`%s`, name:`%s`}, { width:%d, height:%d, labelpos: `c` });\n", escapeID(fromID), escapeID(toID), escapeID(edgeID), width, height)
}<|MERGE_RESOLUTION|>--- conflicted
+++ resolved
@@ -125,11 +125,7 @@
 		}
 		maxLabelSize = go2.Max(maxLabelSize, size)
 	}
-<<<<<<< HEAD
-	rootAttrs.ranksep = go2.Max(MIN_RANK_SEP, maxLabelSize+20)
-=======
 	rootAttrs.ranksep = go2.Max(go2.Max(100, maxLabelSize+40), maxContainerLabelHeight)
->>>>>>> 5c8cac54
 
 	configJS := setGraphAttrs(rootAttrs)
 	if _, err := vm.RunString(configJS); err != nil {
